/***********************************************************************
**
**  Extraction of ZLIB compression and decompression routines
**  for REBOL [R3] Language Interpreter and Run-time Environment
**  This is a code-generated file.
**
**  ZLIB Copyright notice:
**
**    (C) 1995-2013 Jean-loup Gailly and Mark Adler
**
**    This software is provided 'as-is', without any express or implied
**    warranty.  In no event will the authors be held liable for any damages
**    arising from the use of this software.
**
**    Permission is granted to anyone to use this software for any purpose,
**    including commercial applications, and to alter it and redistribute it
**    freely, subject to the following restrictions:
**
**    1. The origin of this software must not be misrepresented; you must not
**       claim that you wrote the original software. If you use this software
**       in a product, an acknowledgment in the product documentation would be
**       appreciated but is not required.
**    2. Altered source versions must be plainly marked as such, and must not be
**       misrepresented as being the original software.
**    3. This notice may not be removed or altered from any source distribution.
**
**        Jean-loup Gailly        Mark Adler
**        jloup@gzip.org          madler@alumni.caltech.edu
**
**  REBOL is a trademark of REBOL Technologies
**  Licensed under the Apache License, Version 2.0
**
************************************************************************
**
**  Title: ZLIB aggregated header file
**  Build: A0
**  Date:  29-Sep-2013
**  File:  sys-zlib.h
**
**  AUTO-GENERATED FILE - Do not modify. (From: make-zlib.r)
**
***********************************************************************/

#define NO_DUMMY_DECL 1
#define Z_PREFIX 1

/* zconf.h -- configuration of the zlib compression library
<<<<<<< HEAD
 * Copyright (C) 1995-1998 Jean-loup Gailly.
=======
 * Copyright (C) 1995-2013 Jean-loup Gailly.
>>>>>>> 59ee14f7
 * For conditions of distribution and use, see copyright notice in zlib.h
 */

/* @(#) $Id$ */

#ifndef ZCONF_H
#define ZCONF_H

/*
 * If you *really* need a unique prefix for all types and library functions,
 * compile with -DZ_PREFIX. The "standard" zlib should be compiled without it.
 * Even better than compiling with -DZ_PREFIX would be to use configure to set
 * this permanently in zconf.h using "./configure --zprefix".
 */
#ifdef Z_PREFIX     /* may be set to #if 1 by ./configure */
#  define Z_PREFIX_SET

/* all linked symbols */
#  define _dist_code            z__dist_code
#  define _length_code          z__length_code
#  define _tr_align             z__tr_align
#  define _tr_flush_bits        z__tr_flush_bits
#  define _tr_flush_block       z__tr_flush_block
#  define _tr_init              z__tr_init
#  define _tr_stored_block      z__tr_stored_block
#  define _tr_tally             z__tr_tally
#  define adler32               z_adler32
#  define adler32_combine       z_adler32_combine
#  define adler32_combine64     z_adler32_combine64
#  ifndef Z_SOLO
#    define compress              z_compress
#    define compress2             z_compress2
#    define compressBound         z_compressBound
#  endif
#  define crc32                 z_crc32
#  define crc32_combine         z_crc32_combine
#  define crc32_combine64       z_crc32_combine64
#  define deflate               z_deflate
#  define deflateBound          z_deflateBound
#  define deflateCopy           z_deflateCopy
#  define deflateEnd            z_deflateEnd
#  define deflateInit2_         z_deflateInit2_
#  define deflateInit_          z_deflateInit_
#  define deflateParams         z_deflateParams
#  define deflatePending        z_deflatePending
#  define deflatePrime          z_deflatePrime
#  define deflateReset          z_deflateReset
#  define deflateResetKeep      z_deflateResetKeep
#  define deflateSetDictionary  z_deflateSetDictionary
#  define deflateSetHeader      z_deflateSetHeader
#  define deflateTune           z_deflateTune
#  define deflate_copyright     z_deflate_copyright
#  define get_crc_table         z_get_crc_table
#  ifndef Z_SOLO
#    define gz_error              z_gz_error
#    define gz_intmax             z_gz_intmax
#    define gz_strwinerror        z_gz_strwinerror
#    define gzbuffer              z_gzbuffer
#    define gzclearerr            z_gzclearerr
#    define gzclose               z_gzclose
#    define gzclose_r             z_gzclose_r
#    define gzclose_w             z_gzclose_w
#    define gzdirect              z_gzdirect
#    define gzdopen               z_gzdopen
#    define gzeof                 z_gzeof
#    define gzerror               z_gzerror
#    define gzflush               z_gzflush
#    define gzgetc                z_gzgetc
#    define gzgetc_               z_gzgetc_
#    define gzgets                z_gzgets
#    define gzoffset              z_gzoffset
#    define gzoffset64            z_gzoffset64
#    define gzopen                z_gzopen
#    define gzopen64              z_gzopen64
#    ifdef _WIN32
#      define gzopen_w              z_gzopen_w
#    endif
#    define gzprintf              z_gzprintf
#    define gzvprintf             z_gzvprintf
#    define gzputc                z_gzputc
#    define gzputs                z_gzputs
#    define gzread                z_gzread
#    define gzrewind              z_gzrewind
#    define gzseek                z_gzseek
#    define gzseek64              z_gzseek64
#    define gzsetparams           z_gzsetparams
#    define gztell                z_gztell
#    define gztell64              z_gztell64
#    define gzungetc              z_gzungetc
#    define gzwrite               z_gzwrite
#  endif
#  define inflate               z_inflate
#  define inflateBack           z_inflateBack
#  define inflateBackEnd        z_inflateBackEnd
#  define inflateBackInit_      z_inflateBackInit_
#  define inflateCopy           z_inflateCopy
#  define inflateEnd            z_inflateEnd
#  define inflateGetHeader      z_inflateGetHeader
#  define inflateInit2_         z_inflateInit2_
#  define inflateInit_          z_inflateInit_
#  define inflateMark           z_inflateMark
#  define inflatePrime          z_inflatePrime
#  define inflateReset          z_inflateReset
#  define inflateReset2         z_inflateReset2
#  define inflateSetDictionary  z_inflateSetDictionary
#  define inflateGetDictionary  z_inflateGetDictionary
#  define inflateSync           z_inflateSync
#  define inflateSyncPoint      z_inflateSyncPoint
#  define inflateUndermine      z_inflateUndermine
#  define inflateResetKeep      z_inflateResetKeep
#  define inflate_copyright     z_inflate_copyright
#  define inflate_fast          z_inflate_fast
#  define inflate_table         z_inflate_table
#  ifndef Z_SOLO
#    define uncompress            z_uncompress
#  endif
#  define zError                z_zError
#  ifndef Z_SOLO
#    define zcalloc               z_zcalloc
#    define zcfree                z_zcfree
#  endif
#  define zlibCompileFlags      z_zlibCompileFlags
#  define zlibVersion           z_zlibVersion

/* all zlib typedefs in zlib.h and zconf.h */
#  define Byte                  z_Byte
#  define Bytef                 z_Bytef
#  define alloc_func            z_alloc_func
#  define charf                 z_charf
#  define free_func             z_free_func
#  ifndef Z_SOLO
#    define gzFile                z_gzFile
#  endif
#  define gz_header             z_gz_header
#  define gz_headerp            z_gz_headerp
#  define in_func               z_in_func
#  define intf                  z_intf
#  define out_func              z_out_func
#  define uInt                  z_uInt
#  define uIntf                 z_uIntf
#  define uLong                 z_uLong
#  define uLongf                z_uLongf
#  define voidp                 z_voidp
#  define voidpc                z_voidpc
#  define voidpf                z_voidpf

/* all zlib structs in zlib.h and zconf.h */
#  define gz_header_s           z_gz_header_s
#  define internal_state        z_internal_state

#endif

#if defined(__MSDOS__) && !defined(MSDOS)
#  define MSDOS
#endif
#if (defined(OS_2) || defined(__OS2__)) && !defined(OS2)
#  define OS2
#endif
#if defined(_WINDOWS) && !defined(WINDOWS)
#  define WINDOWS
#endif
#if defined(_WIN32) || defined(_WIN32_WCE) || defined(__WIN32__)
#  ifndef WIN32
#    define WIN32
#  endif
#endif
#if (defined(MSDOS) || defined(OS2) || defined(WINDOWS)) && !defined(WIN32)
#  if !defined(__GNUC__) && !defined(__FLAT__) && !defined(__386__)
#    ifndef SYS16BIT
#      define SYS16BIT
#    endif
#  endif
#endif

/*
 * Compile with -DMAXSEG_64K if the alloc function cannot allocate more
 * than 64k bytes at a time (needed on systems with 16-bit int).
 */
#ifdef SYS16BIT
#  define MAXSEG_64K
#endif
#ifdef MSDOS
#  define UNALIGNED_OK
#endif

#ifdef __STDC_VERSION__
#  ifndef STDC
#    define STDC
#  endif
#  if __STDC_VERSION__ >= 199901L
#    ifndef STDC99
#      define STDC99
#    endif
#  endif
#endif
#if !defined(STDC) && (defined(__STDC__) || defined(__cplusplus))
#  define STDC
#endif
#if !defined(STDC) && (defined(__GNUC__) || defined(__BORLANDC__))
#  define STDC
#endif
#if !defined(STDC) && (defined(MSDOS) || defined(WINDOWS) || defined(WIN32))
#  define STDC
#endif
#if !defined(STDC) && (defined(OS2) || defined(__HOS_AIX__))
#  define STDC
#endif

#if defined(__OS400__) && !defined(STDC)    /* iSeries (formerly AS/400). */
#  define STDC
#endif

#ifndef STDC
#  ifndef const /* cannot use !defined(STDC) && !defined(const) on Mac */
#    define const       /* note: need a more gentle solution here */
#  endif
#endif

#if defined(ZLIB_CONST) && !defined(z_const)
#  define z_const const
#else
#  define z_const
#endif

/* Some Mac compilers merge all .h files incorrectly: */
#if defined(__MWERKS__)||defined(applec)||defined(THINK_C)||defined(__SC__)
#  define NO_DUMMY_DECL
#endif

/* Maximum value for memLevel in deflateInit2 */
#ifndef MAX_MEM_LEVEL
#  ifdef MAXSEG_64K
#    define MAX_MEM_LEVEL 8
#  else
#    define MAX_MEM_LEVEL 9
#  endif
#endif

/* Maximum value for windowBits in deflateInit2 and inflateInit2.
 * WARNING: reducing MAX_WBITS makes minigzip unable to extract .gz files
 * created by gzip. (Files created by minigzip can still be extracted by
 * gzip.)
 */
#ifndef MAX_WBITS
#  define MAX_WBITS   15 /* 32K LZ77 window */
#endif

/* The memory requirements for deflate are (in bytes):
            (1 << (windowBits+2)) +  (1 << (memLevel+9))
 that is: 128K for windowBits=15  +  128K for memLevel = 8  (default values)
 plus a few kilobytes for small objects. For example, if you want to reduce
 the default memory requirements from 256K to 128K, compile with
     make CFLAGS="-O -DMAX_WBITS=14 -DMAX_MEM_LEVEL=7"
 Of course this will generally degrade compression (there's no free lunch).

   The memory requirements for inflate are (in bytes) 1 << windowBits
 that is, 32K for windowBits=15 (default value) plus a few kilobytes
 for small objects.
*/

                        /* Type declarations */

#ifndef OF /* function prototypes */
#  ifdef STDC
#    define OF(args)  args
#  else
#    define OF(args)  ()
#  endif
#endif

#ifndef Z_ARG /* function prototypes for stdarg */
#  if defined(STDC) || defined(Z_HAVE_STDARG_H)
#    define Z_ARG(args)  args
#  else
#    define Z_ARG(args)  ()
#  endif
#endif

/* The following definitions for FAR are needed only for MSDOS mixed
 * model programming (small or medium model with some far allocations).
 * This was tested only with MSC; for other MSDOS compilers you may have
 * to define NO_MEMCPY in zutil.h.  If you don't need the mixed model,
 * just define FAR to be empty.
 */
#ifdef SYS16BIT
#  if defined(M_I86SM) || defined(M_I86MM)
     /* MSC small or medium model */
#    define SMALL_MEDIUM
#    ifdef _MSC_VER
#      define FAR _far
#    else
#      define FAR far
#    endif
#  endif
#  if (defined(__SMALL__) || defined(__MEDIUM__))
     /* Turbo C small or medium model */
#    define SMALL_MEDIUM
#    ifdef __BORLANDC__
#      define FAR _far
#    else
#      define FAR far
#    endif
#  endif
#endif

#if defined(WINDOWS) || defined(WIN32)
   /* If building or using zlib as a DLL, define ZLIB_DLL.
    * This is not mandatory, but it offers a little performance increase.
    */
#  ifdef ZLIB_DLL
#    if defined(WIN32) && (!defined(__BORLANDC__) || (__BORLANDC__ >= 0x500))
#      ifdef ZLIB_INTERNAL
#        define ZEXTERN extern __declspec(dllexport)
#      else
#        define ZEXTERN extern __declspec(dllimport)
#      endif
#    endif
#  endif  /* ZLIB_DLL */
   /* If building or using zlib with the WINAPI/WINAPIV calling convention,
    * define ZLIB_WINAPI.
    * Caution: the standard ZLIB1.DLL is NOT compiled using ZLIB_WINAPI.
    */
#  ifdef ZLIB_WINAPI
#    ifdef FAR
#      undef FAR
#    endif
#    include <windows.h>
     /* No need for _export, use ZLIB.DEF instead. */
     /* For complete Windows compatibility, use WINAPI, not __stdcall. */
#    define ZEXPORT WINAPI
#    ifdef WIN32
#      define ZEXPORTVA WINAPIV
#    else
#      define ZEXPORTVA FAR CDECL
#    endif
#  endif
#endif

#if defined (__BEOS__)
#  ifdef ZLIB_DLL
#    ifdef ZLIB_INTERNAL
#      define ZEXPORT   __declspec(dllexport)
#      define ZEXPORTVA __declspec(dllexport)
#    else
#      define ZEXPORT   __declspec(dllimport)
#      define ZEXPORTVA __declspec(dllimport)
#    endif
#  endif
#endif

#ifndef ZEXTERN
#  define ZEXTERN extern
#endif
#ifndef ZEXPORT
#  define ZEXPORT
#endif
#ifndef ZEXPORTVA
#  define ZEXPORTVA
#endif

#ifndef FAR
#  define FAR
#endif

#if !defined(__MACTYPES__)
typedef unsigned char  Byte;  /* 8 bits */
#endif
typedef unsigned int   uInt;  /* 16 bits or more */
typedef unsigned long  uLong; /* 32 bits or more */

#ifdef SMALL_MEDIUM
   /* Borland C/C++ and some old MSC versions ignore FAR inside typedef */
#  define Bytef Byte FAR
#else
   typedef Byte  FAR Bytef;
#endif
typedef char  FAR charf;
typedef int   FAR intf;
typedef uInt  FAR uIntf;
typedef uLong FAR uLongf;

#ifdef STDC
   typedef void const *voidpc;
   typedef void FAR   *voidpf;
   typedef void       *voidp;
#else
   typedef Byte const *voidpc;
   typedef Byte FAR   *voidpf;
   typedef Byte       *voidp;
#endif

#if !defined(Z_U4) && !defined(Z_SOLO) && defined(STDC)
#  include <limits.h>
#  if (UINT_MAX == 0xffffffffUL)
#    define Z_U4 unsigned
#  elif (ULONG_MAX == 0xffffffffUL)
#    define Z_U4 unsigned long
#  elif (USHRT_MAX == 0xffffffffUL)
#    define Z_U4 unsigned short
#  endif
#endif

#ifdef Z_U4
   typedef Z_U4 z_crc_t;
#else
   typedef unsigned long z_crc_t;
#endif

#ifdef HAVE_UNISTD_H    /* may be set to #if 1 by ./configure */
#  define Z_HAVE_UNISTD_H
#endif

#ifdef HAVE_STDARG_H    /* may be set to #if 1 by ./configure */
#  define Z_HAVE_STDARG_H
#endif

#ifdef STDC
#  ifndef Z_SOLO
#    include <sys/types.h>      /* for off_t */
#  endif
#endif

#if defined(STDC) || defined(Z_HAVE_STDARG_H)
#  ifndef Z_SOLO
#    include <stdarg.h>         /* for va_list */
#  endif
#endif

#ifdef _WIN32
#  ifndef Z_SOLO
#    include <stddef.h>         /* for wchar_t */
#  endif
#endif

/* a little trick to accommodate both "#define _LARGEFILE64_SOURCE" and
 * "#define _LARGEFILE64_SOURCE 1" as requesting 64-bit operations, (even
 * though the former does not conform to the LFS document), but considering
 * both "#undef _LARGEFILE64_SOURCE" and "#define _LARGEFILE64_SOURCE 0" as
 * equivalently requesting no 64-bit operations
 */
#if defined(_LARGEFILE64_SOURCE) && -_LARGEFILE64_SOURCE - -1 == 1
#  undef _LARGEFILE64_SOURCE
#endif

#if defined(__WATCOMC__) && !defined(Z_HAVE_UNISTD_H)
#  define Z_HAVE_UNISTD_H
#endif
#ifndef Z_SOLO
#  if defined(Z_HAVE_UNISTD_H) || defined(_LARGEFILE64_SOURCE)
#    include <unistd.h>         /* for SEEK_*, off_t, and _LFS64_LARGEFILE */
#    ifdef VMS
#      include <unixio.h>       /* for off_t */
#    endif
#    ifndef z_off_t
#      define z_off_t off_t
#    endif
#  endif
#endif

#if defined(_LFS64_LARGEFILE) && _LFS64_LARGEFILE-0
#  define Z_LFS64
#endif

#if defined(_LARGEFILE64_SOURCE) && defined(Z_LFS64)
#  define Z_LARGE64
#endif

#if defined(_FILE_OFFSET_BITS) && _FILE_OFFSET_BITS-0 == 64 && defined(Z_LFS64)
#  define Z_WANT64
#endif

#if !defined(SEEK_SET) && !defined(Z_SOLO)
#  define SEEK_SET        0       /* Seek from beginning of file.  */
#  define SEEK_CUR        1       /* Seek from current position.  */
#  define SEEK_END        2       /* Set file pointer to EOF plus "offset" */
#endif

#ifndef z_off_t
#  define z_off_t long
#endif

#if !defined(_WIN32) && defined(Z_LARGE64)
#  define z_off64_t off64_t
#else
#  if defined(_WIN32) && !defined(__GNUC__) && !defined(Z_SOLO)
#    define z_off64_t __int64
#  else
#    define z_off64_t z_off_t
#  endif
#endif

/* MVS linker does not support external names larger than 8 bytes */
#if defined(__MVS__)
  #pragma map(deflateInit_,"DEIN")
  #pragma map(deflateInit2_,"DEIN2")
  #pragma map(deflateEnd,"DEEND")
  #pragma map(deflateBound,"DEBND")
  #pragma map(inflateInit_,"ININ")
  #pragma map(inflateInit2_,"ININ2")
  #pragma map(inflateEnd,"INEND")
  #pragma map(inflateSync,"INSY")
  #pragma map(inflateSetDictionary,"INSEDI")
  #pragma map(compressBound,"CMBND")
  #pragma map(inflate_table,"INTABL")
  #pragma map(inflate_fast,"INFA")
  #pragma map(inflate_copyright,"INCOPY")
#endif

#endif /* ZCONF_H */
/* zutil.h -- internal interface and configuration of the compression library
 * Copyright (C) 1995-2013 Jean-loup Gailly.
 * For conditions of distribution and use, see copyright notice in zlib.h
 */

/* WARNING: this file should *not* be used by applications. It is
   part of the implementation of the compression library and is
   subject to change. Applications should only use zlib.h.
 */

/* @(#) $Id$ */

#ifndef ZUTIL_H
#define ZUTIL_H

#ifdef HAVE_HIDDEN
#  define ZLIB_INTERNAL __attribute__((visibility ("hidden")))
#else
#  define ZLIB_INTERNAL
#endif

// #include "zlib.h" /* In sys-zlib.h (see make-zlib.r) */

#if defined(STDC) && !defined(Z_SOLO)
#  if !(defined(_WIN32_WCE) && defined(_MSC_VER))
#    include <stddef.h>
#  endif
#  include <string.h>
#  include <stdlib.h>
#endif

#ifdef Z_SOLO
   typedef long ptrdiff_t;  /* guess -- will be caught if guess is wrong */
#endif

#ifndef local
#  define local static
#endif
/* compile with -Dlocal if your debugger can't find static symbols */

typedef unsigned char  uch;
typedef uch FAR uchf;
typedef unsigned short ush;
typedef ush FAR ushf;
typedef unsigned long  ulg;

extern z_const char * const z_errmsg[10]; /* indexed by 2-zlib_error */
/* (size given to avoid silly warnings with Visual C++) */

#define ERR_MSG(err) z_errmsg[Z_NEED_DICT-(err)]

#define ERR_RETURN(strm,err) \
  return (strm->msg = ERR_MSG(err), (err))
/* To be used only when the state is known to be valid */

        /* common constants */

#ifndef DEF_WBITS
#  define DEF_WBITS MAX_WBITS
#endif
/* default windowBits for decompression. MAX_WBITS is for compression only */

#if MAX_MEM_LEVEL >= 8
#  define DEF_MEM_LEVEL 8
#else
#  define DEF_MEM_LEVEL  MAX_MEM_LEVEL
#endif
/* default memLevel */

#define STORED_BLOCK 0
#define STATIC_TREES 1
#define DYN_TREES    2
/* The three kinds of block type */

#define MIN_MATCH  3
#define MAX_MATCH  258
/* The minimum and maximum match lengths */

#define PRESET_DICT 0x20 /* preset dictionary flag in zlib header */

        /* target dependencies */

#if defined(MSDOS) || (defined(WINDOWS) && !defined(WIN32))
#  define OS_CODE  0x00
#  ifndef Z_SOLO
#    if defined(__TURBOC__) || defined(__BORLANDC__)
#      if (__STDC__ == 1) && (defined(__LARGE__) || defined(__COMPACT__))
         /* Allow compilation with ANSI keywords only enabled */
         void _Cdecl farfree( void *block );
         void *_Cdecl farmalloc( unsigned long nbytes );
#      else
#        include <alloc.h>
#      endif
#    else /* MSC or DJGPP */
#      include <malloc.h>
#    endif
#  endif
#endif

#ifdef AMIGA
#  define OS_CODE  0x01
#endif

#if defined(VAXC) || defined(VMS)
#  define OS_CODE  0x02
#  define F_OPEN(name, mode) \
     fopen((name), (mode), "mbc=60", "ctx=stm", "rfm=fix", "mrs=512")
#endif

#if defined(ATARI) || defined(atarist)
#  define OS_CODE  0x05
#endif

#ifdef OS2
#  define OS_CODE  0x06
#  if defined(M_I86) && !defined(Z_SOLO)
#    include <malloc.h>
#  endif
#endif

#if defined(MACOS) || defined(TARGET_OS_MAC)
#  define OS_CODE  0x07
#  ifndef Z_SOLO
#    if defined(__MWERKS__) && __dest_os != __be_os && __dest_os != __win32_os
#      include <unix.h> /* for fdopen */
#    else
#      ifndef fdopen
#        define fdopen(fd,mode) NULL /* No fdopen() */
#      endif
#    endif
#  endif
#endif

#ifdef TOPS20
#  define OS_CODE  0x0a
#endif

#ifdef WIN32
#  ifndef __CYGWIN__  /* Cygwin is Unix, not Win32 */
#    define OS_CODE  0x0b
#  endif
#endif

#ifdef __50SERIES /* Prime/PRIMOS */
#  define OS_CODE  0x0f
#endif

#if defined(_BEOS_) || defined(RISCOS)
#  define fdopen(fd,mode) NULL /* No fdopen() */
#endif

#if (defined(_MSC_VER) && (_MSC_VER > 600)) && !defined __INTERIX
#  if defined(_WIN32_WCE)
#    define fdopen(fd,mode) NULL /* No fdopen() */
#    ifndef _PTRDIFF_T_DEFINED
       typedef int ptrdiff_t;
#      define _PTRDIFF_T_DEFINED
#    endif
#  else
#    define fdopen(fd,type)  _fdopen(fd,type)
#  endif
#endif

#if defined(__BORLANDC__) && !defined(MSDOS)
  #pragma warn -8004
  #pragma warn -8008
  #pragma warn -8066
#endif

/* provide prototypes for these when building zlib without LFS */
#if !defined(_WIN32) && \
    (!defined(_LARGEFILE64_SOURCE) || _LFS64_LARGEFILE-0 == 0)
    ZEXTERN uLong ZEXPORT adler32_combine64 OF((uLong, uLong, z_off_t));
    ZEXTERN uLong ZEXPORT crc32_combine64 OF((uLong, uLong, z_off_t));
#endif

        /* common defaults */

#ifndef OS_CODE
#  define OS_CODE  0x03  /* assume Unix */
#endif

#ifndef F_OPEN
#  define F_OPEN(name, mode) fopen((name), (mode))
#endif

         /* functions */

#if defined(pyr) || defined(Z_SOLO)
#  define NO_MEMCPY
#endif
#if defined(SMALL_MEDIUM) && !defined(_MSC_VER) && !defined(__SC__)
 /* Use our own functions for small and medium model with MSC <= 5.0.
  * You may have to use the same strategy for Borland C (untested).
  * The __SC__ check is for Symantec.
  */
#  define NO_MEMCPY
#endif
#if defined(STDC) && !defined(HAVE_MEMCPY) && !defined(NO_MEMCPY)
#  define HAVE_MEMCPY
#endif
#ifdef HAVE_MEMCPY
#  ifdef SMALL_MEDIUM /* MSDOS small or medium model */
#    define zmemcpy _fmemcpy
#    define zmemcmp _fmemcmp
#    define zmemzero(dest, len) _fmemset(dest, 0, len)
#  else
#    define zmemcpy memcpy
#    define zmemcmp memcmp
#    define zmemzero(dest, len) memset(dest, 0, len)
#  endif
#else
   void ZLIB_INTERNAL zmemcpy OF((Bytef* dest, const Bytef* source, uInt len));
   int ZLIB_INTERNAL zmemcmp OF((const Bytef* s1, const Bytef* s2, uInt len));
   void ZLIB_INTERNAL zmemzero OF((Bytef* dest, uInt len));
#endif

/* Diagnostic functions */
#ifdef DEBUG
#  include <stdio.h>
   extern int ZLIB_INTERNAL z_verbose;
   extern void ZLIB_INTERNAL z_error OF((char *m));
#  define Assert(cond,msg) {if(!(cond)) z_error(msg);}
#  define Trace(x) {if (z_verbose>=0) fprintf x ;}
#  define Tracev(x) {if (z_verbose>0) fprintf x ;}
#  define Tracevv(x) {if (z_verbose>1) fprintf x ;}
#  define Tracec(c,x) {if (z_verbose>0 && (c)) fprintf x ;}
#  define Tracecv(c,x) {if (z_verbose>1 && (c)) fprintf x ;}
#else
#  define Assert(cond,msg)
#  define Trace(x)
#  define Tracev(x)
#  define Tracevv(x)
#  define Tracec(c,x)
#  define Tracecv(c,x)
#endif

#ifndef Z_SOLO
   voidpf ZLIB_INTERNAL zcalloc OF((voidpf opaque, unsigned items,
                                    unsigned size));
   void ZLIB_INTERNAL zcfree  OF((voidpf opaque, voidpf ptr));
#endif

#define ZALLOC(strm, items, size) \
           (*((strm)->zalloc))((strm)->opaque, (items), (size))
#define ZFREE(strm, addr)  (*((strm)->zfree))((strm)->opaque, (voidpf)(addr))
#define TRY_FREE(s, p) {if (p) ZFREE(s, p);}

/* Reverse the bytes in a 32-bit value */
#define ZSWAP32(q) ((((q) >> 24) & 0xff) + (((q) >> 8) & 0xff00) + \
                    (((q) & 0xff00) << 8) + (((q) & 0xff) << 24))

#endif /* ZUTIL_H */
/* zlib.h -- interface of the 'zlib' general purpose compression library
  version 1.2.8, April 28th, 2013

  Copyright (C) 1995-2013 Jean-loup Gailly and Mark Adler

  This software is provided 'as-is', without any express or implied
  warranty.  In no event will the authors be held liable for any damages
  arising from the use of this software.

  Permission is granted to anyone to use this software for any purpose,
  including commercial applications, and to alter it and redistribute it
  freely, subject to the following restrictions:

  1. The origin of this software must not be misrepresented; you must not
     claim that you wrote the original software. If you use this software
     in a product, an acknowledgment in the product documentation would be
     appreciated but is not required.
  2. Altered source versions must be plainly marked as such, and must not be
     misrepresented as being the original software.
  3. This notice may not be removed or altered from any source distribution.

  Jean-loup Gailly        Mark Adler
  jloup@gzip.org          madler@alumni.caltech.edu


  The data format used by the zlib library is described by RFCs (Request for
  Comments) 1950 to 1952 in the files http://tools.ietf.org/html/rfc1950
  (zlib format), rfc1951 (deflate format) and rfc1952 (gzip format).
*/

#ifndef ZLIB_H
#define ZLIB_H

// #include "zconf.h" /* In sys-zlib.h (see make-zlib.r) */

#ifdef __cplusplus
extern "C" {
#endif
<<<<<<< HEAD
#define ZLIB_VERSION "1.1.2"
/*
     The 'zlib' compression library provides in-memory compression and
  decompression functions, including integrity checks of the uncompressed
  data.  This version of the library supports only one compression method
  (deflation) but other algorithms will be added later and will have the same
  stream interface.
     Compression can be done in a single step if the buffers are large
  enough (for example if an input file is mmap'ed), or can be done by
  repeated calls of the compression function.  In the latter case, the
  application must provide more input and/or consume the output
=======

#define ZLIB_VERSION "1.2.8"
#define ZLIB_VERNUM 0x1280
#define ZLIB_VER_MAJOR 1
#define ZLIB_VER_MINOR 2
#define ZLIB_VER_REVISION 8
#define ZLIB_VER_SUBREVISION 0

/*
    The 'zlib' compression library provides in-memory compression and
  decompression functions, including integrity checks of the uncompressed data.
  This version of the library supports only one compression method (deflation)
  but other algorithms will be added later and will have the same stream
  interface.

    Compression can be done in a single step if the buffers are large enough,
  or can be done by repeated calls of the compression function.  In the latter
  case, the application must provide more input and/or consume the output
>>>>>>> 59ee14f7
  (providing more output space) before each call.

    The compressed data format used by default by the in-memory functions is
  the zlib format, which is a zlib wrapper documented in RFC 1950, wrapped
  around a deflate stream, which is itself documented in RFC 1951.

    The library also supports reading and writing files in gzip (.gz) format
  with an interface similar to that of stdio using the functions that start
  with "gz".  The gzip format is different from the zlib format.  gzip is a
  gzip wrapper, documented in RFC 1952, wrapped around a deflate stream.

    This library can optionally read and write gzip streams in memory as well.

    The zlib format was designed to be compact and fast for use in memory
  and on communications channels.  The gzip format was designed for single-
  file compression on file systems, has a larger header than zlib to maintain
  directory information, and uses a different, slower check method than zlib.

    The library does not install any signal handler.  The decoder checks
  the consistency of the compressed data, so the library should never crash
  even in case of corrupted input.
*/

typedef voidpf (*alloc_func) OF((voidpf opaque, uInt items, uInt size));
typedef void   (*free_func)  OF((voidpf opaque, voidpf address));

struct internal_state;

typedef struct z_stream_s {
    z_const Bytef *next_in;     /* next input byte */
    uInt     avail_in;  /* number of bytes available at next_in */
    uLong    total_in;  /* total number of input bytes read so far */

    Bytef    *next_out; /* next output byte should be put there */
    uInt     avail_out; /* remaining free space at next_out */
    uLong    total_out; /* total number of bytes output so far */

    z_const char *msg;  /* last error message, NULL if no error */
    struct internal_state FAR *state; /* not visible by applications */

    alloc_func zalloc;  /* used to allocate the internal state */
    free_func  zfree;   /* used to free the internal state */
    voidpf     opaque;  /* private data object passed to zalloc and zfree */

    int     data_type;  /* best guess about the data type: binary or text */
    uLong   adler;      /* adler32 value of the uncompressed data */
    uLong   reserved;   /* reserved for future use */
} z_stream;

typedef z_stream FAR *z_streamp;

/*
     gzip header information passed to and from zlib routines.  See RFC 1952
  for more details on the meanings of these fields.
*/
typedef struct gz_header_s {
    int     text;       /* true if compressed data believed to be text */
    uLong   time;       /* modification time */
    int     xflags;     /* extra flags (not used when writing a gzip file) */
    int     os;         /* operating system */
    Bytef   *extra;     /* pointer to extra field or Z_NULL if none */
    uInt    extra_len;  /* extra field length (valid if extra != Z_NULL) */
    uInt    extra_max;  /* space at extra (only when reading header) */
    Bytef   *name;      /* pointer to zero-terminated file name or Z_NULL */
    uInt    name_max;   /* space at name (only when reading header) */
    Bytef   *comment;   /* pointer to zero-terminated comment or Z_NULL */
    uInt    comm_max;   /* space at comment (only when reading header) */
    int     hcrc;       /* true if there was or will be a header crc */
    int     done;       /* true when done reading gzip header (not used
                           when writing a gzip file) */
} gz_header;

typedef gz_header FAR *gz_headerp;

/*
     The application must update next_in and avail_in when avail_in has dropped
   to zero.  It must update next_out and avail_out when avail_out has dropped
   to zero.  The application must initialize zalloc, zfree and opaque before
   calling the init function.  All other fields are set by the compression
   library and must not be updated by the application.

     The opaque value provided by the application will be passed as the first
   parameter for calls of zalloc and zfree.  This can be useful for custom
   memory management.  The compression library attaches no meaning to the
   opaque value.

     zalloc must return Z_NULL if there is not enough memory for the object.
   If zlib is used in a multi-threaded application, zalloc and zfree must be
   thread safe.

     On 16-bit systems, the functions zalloc and zfree must be able to allocate
   exactly 65536 bytes, but will not be required to allocate more than this if
   the symbol MAXSEG_64K is defined (see zconf.h).  WARNING: On MSDOS, pointers
   returned by zalloc for objects of exactly 65536 bytes *must* have their
   offset normalized to zero.  The default allocation function provided by this
   library ensures this (see zutil.c).  To reduce memory requirements and avoid
   any allocation of 64K objects, at the expense of compression ratio, compile
   the library with -DMAX_WBITS=14 (see zconf.h).

     The fields total_in and total_out can be used for statistics or progress
   reports.  After compression, total_in holds the total size of the
   uncompressed data and may be saved for use in the decompressor (particularly
   if the decompressor wants to decompress everything in a single step).
*/

                        /* constants */

#define Z_NO_FLUSH      0
#define Z_PARTIAL_FLUSH 1
#define Z_SYNC_FLUSH    2
#define Z_FULL_FLUSH    3
#define Z_FINISH        4
#define Z_BLOCK         5
#define Z_TREES         6
/* Allowed flush values; see deflate() and inflate() below for details */

#define Z_OK            0
#define Z_STREAM_END    1
#define Z_NEED_DICT     2
#define Z_ERRNO        (-1)
#define Z_STREAM_ERROR (-2)
#define Z_DATA_ERROR   (-3)
#define Z_MEM_ERROR    (-4)
#define Z_BUF_ERROR    (-5)
#define Z_VERSION_ERROR (-6)
/* Return codes for the compression/decompression functions. Negative values
 * are errors, positive values are used for special but normal events.
 */

#define Z_NO_COMPRESSION         0
#define Z_BEST_SPEED             1
#define Z_BEST_COMPRESSION       9
#define Z_DEFAULT_COMPRESSION  (-1)
/* compression levels */

#define Z_FILTERED            1
#define Z_HUFFMAN_ONLY        2
#define Z_RLE                 3
#define Z_FIXED               4
#define Z_DEFAULT_STRATEGY    0
/* compression strategy; see deflateInit2() below for details */

#define Z_BINARY   0
#define Z_TEXT     1
#define Z_ASCII    Z_TEXT   /* for compatibility with 1.2.2 and earlier */
#define Z_UNKNOWN  2
/* Possible values of the data_type field (though see inflate()) */

#define Z_DEFLATED   8
/* The deflate compression method (the only one supported in this version) */

#define Z_NULL  0  /* for initializing zalloc, zfree, opaque */

#define zlib_version zlibVersion()
/* for compatibility with versions < 1.0.2 */


                        /* basic functions */

ZEXTERN const char * ZEXPORT zlibVersion OF((void));
/* The application can compare zlibVersion and ZLIB_VERSION for consistency.
   If the first character differs, the library code actually used is not
   compatible with the zlib.h header file used by the application.  This check
   is automatically made by deflateInit and inflateInit.
 */
<<<<<<< HEAD
/*
extern int ZEXPORT deflateInit OF((z_streamp strm, int level));
     Initializes the internal stream state for compression. The fields
   zalloc, zfree and opaque must be initialized before by the caller.
   If zalloc and zfree are set to Z_NULL, deflateInit updates them to
   use default allocation functions.
=======

/*
ZEXTERN int ZEXPORT deflateInit OF((z_streamp strm, int level));

     Initializes the internal stream state for compression.  The fields
   zalloc, zfree and opaque must be initialized before by the caller.  If
   zalloc and zfree are set to Z_NULL, deflateInit updates them to use default
   allocation functions.

>>>>>>> 59ee14f7
     The compression level must be Z_DEFAULT_COMPRESSION, or between 0 and 9:
   1 gives best speed, 9 gives best compression, 0 gives no compression at all
   (the input data is simply copied a block at a time).  Z_DEFAULT_COMPRESSION
   requests a default compromise between speed and compression (currently
   equivalent to level 6).

     deflateInit returns Z_OK if success, Z_MEM_ERROR if there was not enough
   memory, Z_STREAM_ERROR if level is not a valid compression level, or
   Z_VERSION_ERROR if the zlib library version (zlib_version) is incompatible
   with the version assumed by the caller (ZLIB_VERSION).  msg is set to null
   if there is no error message.  deflateInit does not perform any compression:
   this will be done by deflate().
*/


ZEXTERN int ZEXPORT deflate OF((z_streamp strm, int flush));
/*
    deflate compresses as much data as possible, and stops when the input
  buffer becomes empty or the output buffer becomes full.  It may introduce
  some output latency (reading input without producing any output) except when
  forced to flush.

    The detailed semantics are as follows.  deflate performs one or both of the
  following actions:

  - Compress more input starting at next_in and update next_in and avail_in
    accordingly.  If not all input can be processed (because there is not
    enough room in the output buffer), next_in and avail_in are updated and
    processing will resume at this point for the next call of deflate().

  - Provide more output starting at next_out and update next_out and avail_out
    accordingly.  This action is forced if the parameter flush is non zero.
    Forcing flush frequently degrades the compression ratio, so this parameter
    should be set only when necessary (in interactive applications).  Some
    output may be provided even if flush is not set.

    Before the call of deflate(), the application should ensure that at least
  one of the actions is possible, by providing more input and/or consuming more
  output, and updating avail_in or avail_out accordingly; avail_out should
  never be zero before the call.  The application can consume the compressed
  output when it wants, for example when the output buffer is full (avail_out
  == 0), or after each call of deflate().  If deflate returns Z_OK and with
  zero avail_out, it must be called again after making room in the output
  buffer because there might be more output pending.

    Normally the parameter flush is set to Z_NO_FLUSH, which allows deflate to
  decide how much data to accumulate before producing output, in order to
  maximize compression.

    If the parameter flush is set to Z_SYNC_FLUSH, all pending output is
  flushed to the output buffer and the output is aligned on a byte boundary, so
  that the decompressor can get all input data available so far.  (In
  particular avail_in is zero after the call if enough output space has been
  provided before the call.) Flushing may degrade compression for some
  compression algorithms and so it should be used only when necessary.  This
  completes the current deflate block and follows it with an empty stored block
  that is three bits plus filler bits to the next byte, followed by four bytes
  (00 00 ff ff).

    If flush is set to Z_PARTIAL_FLUSH, all pending output is flushed to the
  output buffer, but the output is not aligned to a byte boundary.  All of the
  input data so far will be available to the decompressor, as for Z_SYNC_FLUSH.
  This completes the current deflate block and follows it with an empty fixed
  codes block that is 10 bits long.  This assures that enough bytes are output
  in order for the decompressor to finish the block before the empty fixed code
  block.

    If flush is set to Z_BLOCK, a deflate block is completed and emitted, as
  for Z_SYNC_FLUSH, but the output is not aligned on a byte boundary, and up to
  seven bits of the current block are held to be written as the next byte after
  the next deflate block is completed.  In this case, the decompressor may not
  be provided enough bits at this point in order to complete decompression of
  the data provided so far to the compressor.  It may need to wait for the next
  block to be emitted.  This is for advanced applications that need to control
  the emission of deflate blocks.

    If flush is set to Z_FULL_FLUSH, all output is flushed as with
  Z_SYNC_FLUSH, and the compression state is reset so that decompression can
  restart from this point if previous compressed data has been damaged or if
  random access is desired.  Using Z_FULL_FLUSH too often can seriously degrade
  compression.

    If deflate returns with avail_out == 0, this function must be called again
  with the same value of the flush parameter and more output space (updated
  avail_out), until the flush is complete (deflate returns with non-zero
  avail_out).  In the case of a Z_FULL_FLUSH or Z_SYNC_FLUSH, make sure that
  avail_out is greater than six to avoid repeated flush markers due to
  avail_out == 0 on return.

    If the parameter flush is set to Z_FINISH, pending input is processed,
  pending output is flushed and deflate returns with Z_STREAM_END if there was
  enough output space; if deflate returns with Z_OK, this function must be
  called again with Z_FINISH and more output space (updated avail_out) but no
<<<<<<< HEAD
  more input data, until it returns with Z_STREAM_END or an error. After
  deflate has returned Z_STREAM_END, the only possible operations on the
  stream are deflateReset or deflateEnd.
=======
  more input data, until it returns with Z_STREAM_END or an error.  After
  deflate has returned Z_STREAM_END, the only possible operations on the stream
  are deflateReset or deflateEnd.
>>>>>>> 59ee14f7

    Z_FINISH can be used immediately after deflateInit if all the compression
  is to be done in a single step.  In this case, avail_out must be at least the
  value returned by deflateBound (see below).  Then deflate is guaranteed to
  return Z_STREAM_END.  If not enough output space is provided, deflate will
  not return Z_STREAM_END, and it must be called again as described above.

    deflate() sets strm->adler to the adler32 checksum of all input read
  so far (that is, total_in bytes).

    deflate() may update strm->data_type if it can make a good guess about
  the input data type (Z_BINARY or Z_TEXT).  In doubt, the data is considered
  binary.  This field is only for information purposes and does not affect the
  compression algorithm in any manner.

    deflate() returns Z_OK if some progress has been made (more input
  processed or more output produced), Z_STREAM_END if all input has been
  consumed and all output has been produced (only when flush is set to
  Z_FINISH), Z_STREAM_ERROR if the stream state was inconsistent (for example
  if next_in or next_out was Z_NULL), Z_BUF_ERROR if no progress is possible
  (for example avail_in or avail_out was zero).  Note that Z_BUF_ERROR is not
  fatal, and deflate() can be called again with more input and more output
  space to continue compressing.
*/


ZEXTERN int ZEXPORT deflateEnd OF((z_streamp strm));
/*
     All dynamically allocated data structures for this stream are freed.
   This function discards any unprocessed input and does not flush any pending
   output.

     deflateEnd returns Z_OK if success, Z_STREAM_ERROR if the
   stream state was inconsistent, Z_DATA_ERROR if the stream was freed
   prematurely (some input or output was discarded).  In the error case, msg
   may be set but then points to a static string (which must not be
   deallocated).
*/
<<<<<<< HEAD
/*
extern int ZEXPORT inflateInit OF((z_streamp strm));
     Initializes the internal stream state for decompression. The fields
=======


/*
ZEXTERN int ZEXPORT inflateInit OF((z_streamp strm));

     Initializes the internal stream state for decompression.  The fields
>>>>>>> 59ee14f7
   next_in, avail_in, zalloc, zfree and opaque must be initialized before by
   the caller.  If next_in is not Z_NULL and avail_in is large enough (the
   exact value depends on the compression method), inflateInit determines the
   compression method from the zlib header and allocates all data structures
   accordingly; otherwise the allocation will be deferred to the first call of
   inflate.  If zalloc and zfree are set to Z_NULL, inflateInit updates them to
   use default allocation functions.

     inflateInit returns Z_OK if success, Z_MEM_ERROR if there was not enough
   memory, Z_VERSION_ERROR if the zlib library version is incompatible with the
   version assumed by the caller, or Z_STREAM_ERROR if the parameters are
   invalid, such as a null pointer to the structure.  msg is set to null if
   there is no error message.  inflateInit does not perform any decompression
   apart from possibly reading the zlib header if present: actual decompression
   will be done by inflate().  (So next_in and avail_in may be modified, but
   next_out and avail_out are unused and unchanged.) The current implementation
   of inflateInit() does not process any header information -- that is deferred
   until inflate() is called.
*/


ZEXTERN int ZEXPORT inflate OF((z_streamp strm, int flush));
/*
    inflate decompresses as much data as possible, and stops when the input
  buffer becomes empty or the output buffer becomes full.  It may introduce
  some output latency (reading input without producing any output) except when
  forced to flush.

  The detailed semantics are as follows.  inflate performs one or both of the
  following actions:

  - Decompress more input starting at next_in and update next_in and avail_in
    accordingly.  If not all input can be processed (because there is not
    enough room in the output buffer), next_in is updated and processing will
    resume at this point for the next call of inflate().

  - Provide more output starting at next_out and update next_out and avail_out
    accordingly.  inflate() provides as much output as possible, until there is
    no more input data or no more space in the output buffer (see below about
    the flush parameter).

    Before the call of inflate(), the application should ensure that at least
  one of the actions is possible, by providing more input and/or consuming more
  output, and updating the next_* and avail_* values accordingly.  The
  application can consume the uncompressed output when it wants, for example
  when the output buffer is full (avail_out == 0), or after each call of
  inflate().  If inflate returns Z_OK and with zero avail_out, it must be
  called again after making room in the output buffer because there might be
  more output pending.

    The flush parameter of inflate() can be Z_NO_FLUSH, Z_SYNC_FLUSH, Z_FINISH,
  Z_BLOCK, or Z_TREES.  Z_SYNC_FLUSH requests that inflate() flush as much
  output as possible to the output buffer.  Z_BLOCK requests that inflate()
  stop if and when it gets to the next deflate block boundary.  When decoding
  the zlib or gzip format, this will cause inflate() to return immediately
  after the header and before the first block.  When doing a raw inflate,
  inflate() will go ahead and process the first block, and will return when it
  gets to the end of that block, or when it runs out of data.

    The Z_BLOCK option assists in appending to or combining deflate streams.
  Also to assist in this, on return inflate() will set strm->data_type to the
  number of unused bits in the last byte taken from strm->next_in, plus 64 if
  inflate() is currently decoding the last block in the deflate stream, plus
  128 if inflate() returned immediately after decoding an end-of-block code or
  decoding the complete header up to just before the first byte of the deflate
  stream.  The end-of-block will not be indicated until all of the uncompressed
  data from that block has been written to strm->next_out.  The number of
  unused bits may in general be greater than seven, except when bit 7 of
  data_type is set, in which case the number of unused bits will be less than
  eight.  data_type is set as noted here every time inflate() returns for all
  flush options, and so can be used to determine the amount of currently
  consumed input in bits.

    The Z_TREES option behaves as Z_BLOCK does, but it also returns when the
  end of each deflate block header is reached, before any actual data in that
  block is decoded.  This allows the caller to determine the length of the
  deflate block header for later use in random access within a deflate block.
  256 is added to the value of strm->data_type when inflate() returns
  immediately after reaching the end of the deflate block header.

    inflate() should normally be called until it returns Z_STREAM_END or an
<<<<<<< HEAD
  error. However if all decompression is to be performed in a single step
  (a single call of inflate), the parameter flush should be set to
  Z_FINISH. In this case all pending input is processed and all pending
  output is flushed; avail_out must be large enough to hold all the
  uncompressed data. (The size of the uncompressed data may have been saved
  by the compressor for this purpose.) The next operation on this stream must
  be inflateEnd to deallocate the decompression state. The use of Z_FINISH
  is never required, but can be used to inform inflate that a faster routine
  may be used for the single inflate() call.
     If a preset dictionary is needed at this point (see inflateSetDictionary
  below), inflate sets strm-adler to the adler32 checksum of the
  dictionary chosen by the compressor and returns Z_NEED_DICT; otherwise
  it sets strm->adler to the adler32 checksum of all output produced
  so far (that is, total_out bytes) and returns Z_OK, Z_STREAM_END or
  an error code as described below. At the end of the stream, inflate()
  checks that its computed adler32 checksum is equal to that saved by the
  compressor and returns Z_STREAM_END only if the checksum is correct.
=======
  error.  However if all decompression is to be performed in a single step (a
  single call of inflate), the parameter flush should be set to Z_FINISH.  In
  this case all pending input is processed and all pending output is flushed;
  avail_out must be large enough to hold all of the uncompressed data for the
  operation to complete.  (The size of the uncompressed data may have been
  saved by the compressor for this purpose.) The use of Z_FINISH is not
  required to perform an inflation in one step.  However it may be used to
  inform inflate that a faster approach can be used for the single inflate()
  call.  Z_FINISH also informs inflate to not maintain a sliding window if the
  stream completes, which reduces inflate's memory footprint.  If the stream
  does not complete, either because not all of the stream is provided or not
  enough output space is provided, then a sliding window will be allocated and
  inflate() can be called again to continue the operation as if Z_NO_FLUSH had
  been used.

     In this implementation, inflate() always flushes as much output as
  possible to the output buffer, and always uses the faster approach on the
  first call.  So the effects of the flush parameter in this implementation are
  on the return value of inflate() as noted below, when inflate() returns early
  when Z_BLOCK or Z_TREES is used, and when inflate() avoids the allocation of
  memory for a sliding window when Z_FINISH is used.

     If a preset dictionary is needed after this call (see inflateSetDictionary
  below), inflate sets strm->adler to the Adler-32 checksum of the dictionary
  chosen by the compressor and returns Z_NEED_DICT; otherwise it sets
  strm->adler to the Adler-32 checksum of all output produced so far (that is,
  total_out bytes) and returns Z_OK, Z_STREAM_END or an error code as described
  below.  At the end of the stream, inflate() checks that its computed adler32
  checksum is equal to that saved by the compressor and returns Z_STREAM_END
  only if the checksum is correct.

    inflate() can decompress and check either zlib-wrapped or gzip-wrapped
  deflate data.  The header type is detected automatically, if requested when
  initializing with inflateInit2().  Any information contained in the gzip
  header is not retained, so applications that need that information should
  instead use raw inflate, see inflateInit2() below, or inflateBack() and
  perform their own processing of the gzip header and trailer.  When processing
  gzip-wrapped deflate data, strm->adler32 is set to the CRC-32 of the output
  producted so far.  The CRC-32 is checked against the gzip trailer.

>>>>>>> 59ee14f7
    inflate() returns Z_OK if some progress has been made (more input processed
  or more output produced), Z_STREAM_END if the end of the compressed data has
  been reached and all uncompressed output has been produced, Z_NEED_DICT if a
  preset dictionary is needed at this point, Z_DATA_ERROR if the input data was
  corrupted (input stream not conforming to the zlib format or incorrect check
  value), Z_STREAM_ERROR if the stream structure was inconsistent (for example
  next_in or next_out was Z_NULL), Z_MEM_ERROR if there was not enough memory,
  Z_BUF_ERROR if no progress is possible or if there was not enough room in the
  output buffer when Z_FINISH is used.  Note that Z_BUF_ERROR is not fatal, and
  inflate() can be called again with more input and more output space to
  continue decompressing.  If Z_DATA_ERROR is returned, the application may
  then call inflateSync() to look for a good compression block if a partial
  recovery of the data is desired.
*/


ZEXTERN int ZEXPORT inflateEnd OF((z_streamp strm));
/*
     All dynamically allocated data structures for this stream are freed.
   This function discards any unprocessed input and does not flush any pending
   output.

     inflateEnd returns Z_OK if success, Z_STREAM_ERROR if the stream state
   was inconsistent.  In the error case, msg may be set but then points to a
   static string (which must not be deallocated).
*/


                        /* Advanced functions */

/*
    The following functions are needed only in some special applications.
*/
<<<<<<< HEAD
/*
extern int ZEXPORT deflateInit2 OF((z_streamp strm,
                                    int  level,
                                    int  method,
                                    int  windowBits,
                                    int  memLevel,
                                    int  strategy));
     This is another version of deflateInit with more compression options. The
   fields next_in, zalloc, zfree and opaque must be initialized before by
   the caller.
     The method parameter is the compression method. It must be Z_DEFLATED in
=======

/*
ZEXTERN int ZEXPORT deflateInit2 OF((z_streamp strm,
                                     int  level,
                                     int  method,
                                     int  windowBits,
                                     int  memLevel,
                                     int  strategy));

     This is another version of deflateInit with more compression options.  The
   fields next_in, zalloc, zfree and opaque must be initialized before by the
   caller.

     The method parameter is the compression method.  It must be Z_DEFLATED in
>>>>>>> 59ee14f7
   this version of the library.

     The windowBits parameter is the base two logarithm of the window size
   (the size of the history buffer).  It should be in the range 8..15 for this
   version of the library.  Larger values of this parameter result in better
   compression at the expense of memory usage.  The default value is 15 if
   deflateInit is used instead.

     windowBits can also be -8..-15 for raw deflate.  In this case, -windowBits
   determines the window size.  deflate() will then generate raw deflate data
   with no zlib header or trailer, and will not compute an adler32 check value.

     windowBits can also be greater than 15 for optional gzip encoding.  Add
   16 to windowBits to write a simple gzip header and trailer around the
   compressed data instead of a zlib wrapper.  The gzip header will have no
   file name, no extra data, no comment, no modification time (set to zero), no
   header crc, and the operating system will be set to 255 (unknown).  If a
   gzip stream is being written, strm->adler is a crc32 instead of an adler32.

     The memLevel parameter specifies how much memory should be allocated
   for the internal compression state.  memLevel=1 uses minimum memory but is
   slow and reduces compression ratio; memLevel=9 uses maximum memory for
   optimal speed.  The default value is 8.  See zconf.h for total memory usage
   as a function of windowBits and memLevel.

     The strategy parameter is used to tune the compression algorithm.  Use the
   value Z_DEFAULT_STRATEGY for normal data, Z_FILTERED for data produced by a
   filter (or predictor), Z_HUFFMAN_ONLY to force Huffman encoding only (no
   string match), or Z_RLE to limit match distances to one (run-length
   encoding).  Filtered data consists mostly of small values with a somewhat
   random distribution.  In this case, the compression algorithm is tuned to
   compress them better.  The effect of Z_FILTERED is to force more Huffman
   coding and less string matching; it is somewhat intermediate between
   Z_DEFAULT_STRATEGY and Z_HUFFMAN_ONLY.  Z_RLE is designed to be almost as
   fast as Z_HUFFMAN_ONLY, but give better compression for PNG image data.  The
   strategy parameter only affects the compression ratio but not the
   correctness of the compressed output even if it is not set appropriately.
   Z_FIXED prevents the use of dynamic Huffman codes, allowing for a simpler
   decoder for special applications.

     deflateInit2 returns Z_OK if success, Z_MEM_ERROR if there was not enough
   memory, Z_STREAM_ERROR if any parameter is invalid (such as an invalid
   method), or Z_VERSION_ERROR if the zlib library version (zlib_version) is
   incompatible with the version assumed by the caller (ZLIB_VERSION).  msg is
   set to null if there is no error message.  deflateInit2 does not perform any
   compression: this will be done by deflate().
*/

<<<<<<< HEAD
/* extern int ZEXPORT deflateSetDictionary OF((z_streamp strm, */
/*                                             const Bytef *dictionary, */
/*                                             uInt  dictLength)); */
=======
ZEXTERN int ZEXPORT deflateSetDictionary OF((z_streamp strm,
                                             const Bytef *dictionary,
                                             uInt  dictLength));
>>>>>>> 59ee14f7
/*
     Initializes the compression dictionary from the given byte sequence
   without producing any compressed output.  When using the zlib format, this
   function must be called immediately after deflateInit, deflateInit2 or
   deflateReset, and before any call of deflate.  When doing raw deflate, this
   function must be called either before any call of deflate, or immediately
   after the completion of a deflate block, i.e. after all input has been
   consumed and all output has been delivered when using any of the flush
   options Z_BLOCK, Z_PARTIAL_FLUSH, Z_SYNC_FLUSH, or Z_FULL_FLUSH.  The
   compressor and decompressor must use exactly the same dictionary (see
   inflateSetDictionary).

     The dictionary should consist of strings (byte sequences) that are likely
   to be encountered later in the data to be compressed, with the most commonly
   used strings preferably put towards the end of the dictionary.  Using a
   dictionary is most useful when the data to be compressed is short and can be
   predicted with good accuracy; the data can then be compressed better than
   with the default empty dictionary.

     Depending on the size of the compression data structures selected by
   deflateInit or deflateInit2, a part of the dictionary may in effect be
   discarded, for example if the dictionary is larger than the window size
   provided in deflateInit or deflateInit2.  Thus the strings most likely to be
   useful should be put at the end of the dictionary, not at the front.  In
   addition, the current implementation of deflate will use at most the window
   size minus 262 bytes of the provided dictionary.

     Upon return of this function, strm->adler is set to the adler32 value
   of the dictionary; the decompressor may later use this value to determine
   which dictionary has been used by the compressor.  (The adler32 value
   applies to the whole dictionary even if only a subset of the dictionary is
   actually used by the compressor.) If a raw deflate was requested, then the
   adler32 value is not computed and strm->adler is not set.

     deflateSetDictionary returns Z_OK if success, or Z_STREAM_ERROR if a
   parameter is invalid (e.g.  dictionary being Z_NULL) or the stream state is
   inconsistent (for example if deflate has already been called for this stream
   or if not at a block boundary for raw deflate).  deflateSetDictionary does
   not perform any compression: this will be done by deflate().
*/

ZEXTERN int ZEXPORT deflateCopy OF((z_streamp dest,
                                    z_streamp source));
/*
     Sets the destination stream as a complete copy of the source stream.

     This function can be useful when several compression strategies will be
   tried, for example when there are several ways of pre-processing the input
   data with a filter.  The streams that will be discarded should then be freed
   by calling deflateEnd.  Note that deflateCopy duplicates the internal
   compression state which can be quite large, so this strategy is slow and can
   consume lots of memory.

     deflateCopy returns Z_OK if success, Z_MEM_ERROR if there was not
   enough memory, Z_STREAM_ERROR if the source stream state was inconsistent
   (such as zalloc being Z_NULL).  msg is left unchanged in both source and
   destination.
*/

ZEXTERN int ZEXPORT deflateReset OF((z_streamp strm));
/*
     This function is equivalent to deflateEnd followed by deflateInit,
   but does not free and reallocate all the internal compression state.  The
   stream will keep the same compression level and any other attributes that
   may have been set by deflateInit2.

     deflateReset returns Z_OK if success, or Z_STREAM_ERROR if the source
   stream state was inconsistent (such as zalloc or state being Z_NULL).
*/

ZEXTERN int ZEXPORT deflateParams OF((z_streamp strm,
                                      int level,
                                      int strategy));
/*
     Dynamically update the compression level and compression strategy.  The
   interpretation of level and strategy is as in deflateInit2.  This can be
   used to switch between compression and straight copy of the input data, or
   to switch to a different kind of input data requiring a different strategy.
   If the compression level is changed, the input available so far is
   compressed with the old level (and may be flushed); the new level will take
   effect only at the next call of deflate().

     Before the call of deflateParams, the stream state must be set as for
   a call of deflate(), since the currently available input may have to be
   compressed and flushed.  In particular, strm->avail_out must be non-zero.

     deflateParams returns Z_OK if success, Z_STREAM_ERROR if the source
   stream state was inconsistent or if a parameter was invalid, Z_BUF_ERROR if
   strm->avail_out was zero.
*/

ZEXTERN int ZEXPORT deflateTune OF((z_streamp strm,
                                    int good_length,
                                    int max_lazy,
                                    int nice_length,
                                    int max_chain));
/*
     Fine tune deflate's internal compression parameters.  This should only be
   used by someone who understands the algorithm used by zlib's deflate for
   searching for the best matching string, and even then only by the most
   fanatic optimizer trying to squeeze out the last compressed bit for their
   specific input data.  Read the deflate.c source code for the meaning of the
   max_lazy, good_length, nice_length, and max_chain parameters.

     deflateTune() can be called after deflateInit() or deflateInit2(), and
   returns Z_OK on success, or Z_STREAM_ERROR for an invalid deflate stream.
 */

ZEXTERN uLong ZEXPORT deflateBound OF((z_streamp strm,
                                       uLong sourceLen));
/*
     deflateBound() returns an upper bound on the compressed size after
   deflation of sourceLen bytes.  It must be called after deflateInit() or
   deflateInit2(), and after deflateSetHeader(), if used.  This would be used
   to allocate an output buffer for deflation in a single pass, and so would be
   called before deflate().  If that first deflate() call is provided the
   sourceLen input bytes, an output buffer allocated to the size returned by
   deflateBound(), and the flush value Z_FINISH, then deflate() is guaranteed
   to return Z_STREAM_END.  Note that it is possible for the compressed size to
   be larger than the value returned by deflateBound() if flush options other
   than Z_FINISH or Z_NO_FLUSH are used.
*/

ZEXTERN int ZEXPORT deflatePending OF((z_streamp strm,
                                       unsigned *pending,
                                       int *bits));
/*
     deflatePending() returns the number of bytes and bits of output that have
   been generated, but not yet provided in the available output.  The bytes not
   provided would be due to the available output space having being consumed.
   The number of bits of output not provided are between 0 and 7, where they
   await more bits to join them in order to fill out a full byte.  If pending
   or bits are Z_NULL, then those values are not set.

     deflatePending returns Z_OK if success, or Z_STREAM_ERROR if the source
   stream state was inconsistent.
 */

ZEXTERN int ZEXPORT deflatePrime OF((z_streamp strm,
                                     int bits,
                                     int value));
/*
     deflatePrime() inserts bits in the deflate output stream.  The intent
   is that this function is used to start off the deflate output with the bits
   leftover from a previous deflate stream when appending to it.  As such, this
   function can only be used for raw deflate, and must be used before the first
   deflate() call after a deflateInit2() or deflateReset().  bits must be less
   than or equal to 16, and that many of the least significant bits of value
   will be inserted in the output.

     deflatePrime returns Z_OK if success, Z_BUF_ERROR if there was not enough
   room in the internal buffer to insert the bits, or Z_STREAM_ERROR if the
   source stream state was inconsistent.
*/
<<<<<<< HEAD
/*
extern int ZEXPORT inflateInit2 OF((z_streamp strm,
                                    int  windowBits));
     This is another version of inflateInit with an extra parameter. The
=======

ZEXTERN int ZEXPORT deflateSetHeader OF((z_streamp strm,
                                         gz_headerp head));
/*
     deflateSetHeader() provides gzip header information for when a gzip
   stream is requested by deflateInit2().  deflateSetHeader() may be called
   after deflateInit2() or deflateReset() and before the first call of
   deflate().  The text, time, os, extra field, name, and comment information
   in the provided gz_header structure are written to the gzip header (xflag is
   ignored -- the extra flags are set according to the compression level).  The
   caller must assure that, if not Z_NULL, name and comment are terminated with
   a zero byte, and that if extra is not Z_NULL, that extra_len bytes are
   available there.  If hcrc is true, a gzip header crc is included.  Note that
   the current versions of the command-line version of gzip (up through version
   1.3.x) do not support header crc's, and will report that it is a "multi-part
   gzip file" and give up.

     If deflateSetHeader is not used, the default gzip header has text false,
   the time set to zero, and os set to 255, with no extra, name, or comment
   fields.  The gzip header is returned to the default state by deflateReset().

     deflateSetHeader returns Z_OK if success, or Z_STREAM_ERROR if the source
   stream state was inconsistent.
*/

/*
ZEXTERN int ZEXPORT inflateInit2 OF((z_streamp strm,
                                     int  windowBits));

     This is another version of inflateInit with an extra parameter.  The
>>>>>>> 59ee14f7
   fields next_in, avail_in, zalloc, zfree and opaque must be initialized
   before by the caller.

     The windowBits parameter is the base two logarithm of the maximum window
   size (the size of the history buffer).  It should be in the range 8..15 for
   this version of the library.  The default value is 15 if inflateInit is used
   instead.  windowBits must be greater than or equal to the windowBits value
   provided to deflateInit2() while compressing, or it must be equal to 15 if
   deflateInit2() was not used.  If a compressed stream with a larger window
   size is given as input, inflate() will return with the error code
   Z_DATA_ERROR instead of trying to allocate a larger window.

     windowBits can also be zero to request that inflate use the window size in
   the zlib header of the compressed stream.

     windowBits can also be -8..-15 for raw inflate.  In this case, -windowBits
   determines the window size.  inflate() will then process raw deflate data,
   not looking for a zlib or gzip header, not generating a check value, and not
   looking for any check values for comparison at the end of the stream.  This
   is for use with other formats that use the deflate compressed data format
   such as zip.  Those formats provide their own check values.  If a custom
   format is developed using the raw deflate format for compressed data, it is
   recommended that a check value such as an adler32 or a crc32 be applied to
   the uncompressed data as is done in the zlib, gzip, and zip formats.  For
   most applications, the zlib format should be used as is.  Note that comments
   above on the use in deflateInit2() applies to the magnitude of windowBits.

     windowBits can also be greater than 15 for optional gzip decoding.  Add
   32 to windowBits to enable zlib and gzip decoding with automatic header
   detection, or add 16 to decode only the gzip format (the zlib format will
   return a Z_DATA_ERROR).  If a gzip stream is being decoded, strm->adler is a
   crc32 instead of an adler32.

     inflateInit2 returns Z_OK if success, Z_MEM_ERROR if there was not enough
   memory, Z_VERSION_ERROR if the zlib library version is incompatible with the
   version assumed by the caller, or Z_STREAM_ERROR if the parameters are
   invalid, such as a null pointer to the structure.  msg is set to null if
   there is no error message.  inflateInit2 does not perform any decompression
   apart from possibly reading the zlib header if present: actual decompression
   will be done by inflate().  (So next_in and avail_in may be modified, but
   next_out and avail_out are unused and unchanged.) The current implementation
   of inflateInit2() does not process any header information -- that is
   deferred until inflate() is called.
*/

ZEXTERN int ZEXPORT inflateSetDictionary OF((z_streamp strm,
                                             const Bytef *dictionary,
                                             uInt  dictLength));
/*
     Initializes the decompression dictionary from the given uncompressed byte
   sequence.  This function must be called immediately after a call of inflate,
   if that call returned Z_NEED_DICT.  The dictionary chosen by the compressor
   can be determined from the adler32 value returned by that call of inflate.
   The compressor and decompressor must use exactly the same dictionary (see
   deflateSetDictionary).  For raw inflate, this function can be called at any
   time to set the dictionary.  If the provided dictionary is smaller than the
   window and there is already data in the window, then the provided dictionary
   will amend what's there.  The application must insure that the dictionary
   that was used for compression is provided.

     inflateSetDictionary returns Z_OK if success, Z_STREAM_ERROR if a
   parameter is invalid (e.g.  dictionary being Z_NULL) or the stream state is
   inconsistent, Z_DATA_ERROR if the given dictionary doesn't match the
   expected one (incorrect adler32 value).  inflateSetDictionary does not
   perform any decompression: this will be done by subsequent calls of
   inflate().
*/
<<<<<<< HEAD
extern int ZEXPORT inflateSync OF((z_streamp strm));
/*
    Skips invalid compressed data until a full flush point (see above the
  description of deflate with Z_FULL_FLUSH) can be found, or until all
  available input is skipped. No output is provided.
    inflateSync returns Z_OK if a full flush point has been found, Z_BUF_ERROR
  if no more input was provided, Z_DATA_ERROR if no flush point has been found,
  or Z_STREAM_ERROR if the stream structure was inconsistent. In the success
  case, the application may save the current current value of total_in which
  indicates where valid compressed data was found. In the error case, the
  application may repeatedly call inflateSync, providing more input each time,
  until success or end of the input data.
*/
extern int ZEXPORT inflateReset OF((z_streamp strm));
=======

ZEXTERN int ZEXPORT inflateGetDictionary OF((z_streamp strm,
                                             Bytef *dictionary,
                                             uInt  *dictLength));
/*
     Returns the sliding dictionary being maintained by inflate.  dictLength is
   set to the number of bytes in the dictionary, and that many bytes are copied
   to dictionary.  dictionary must have enough space, where 32768 bytes is
   always enough.  If inflateGetDictionary() is called with dictionary equal to
   Z_NULL, then only the dictionary length is returned, and nothing is copied.
   Similary, if dictLength is Z_NULL, then it is not set.

     inflateGetDictionary returns Z_OK on success, or Z_STREAM_ERROR if the
   stream state is inconsistent.
*/

ZEXTERN int ZEXPORT inflateSync OF((z_streamp strm));
/*
     Skips invalid compressed data until a possible full flush point (see above
   for the description of deflate with Z_FULL_FLUSH) can be found, or until all
   available input is skipped.  No output is provided.

     inflateSync searches for a 00 00 FF FF pattern in the compressed data.
   All full flush points have this pattern, but not all occurrences of this
   pattern are full flush points.

     inflateSync returns Z_OK if a possible full flush point has been found,
   Z_BUF_ERROR if no more input was provided, Z_DATA_ERROR if no flush point
   has been found, or Z_STREAM_ERROR if the stream structure was inconsistent.
   In the success case, the application may save the current current value of
   total_in which indicates where valid compressed data was found.  In the
   error case, the application may repeatedly call inflateSync, providing more
   input each time, until success or end of the input data.
*/

ZEXTERN int ZEXPORT inflateCopy OF((z_streamp dest,
                                    z_streamp source));
/*
     Sets the destination stream as a complete copy of the source stream.

     This function can be useful when randomly accessing a large stream.  The
   first pass through the stream can periodically record the inflate state,
   allowing restarting inflate at those points when randomly accessing the
   stream.

     inflateCopy returns Z_OK if success, Z_MEM_ERROR if there was not
   enough memory, Z_STREAM_ERROR if the source stream state was inconsistent
   (such as zalloc being Z_NULL).  msg is left unchanged in both source and
   destination.
*/

ZEXTERN int ZEXPORT inflateReset OF((z_streamp strm));
>>>>>>> 59ee14f7
/*
     This function is equivalent to inflateEnd followed by inflateInit,
   but does not free and reallocate all the internal decompression state.  The
   stream will keep attributes that may have been set by inflateInit2.

     inflateReset returns Z_OK if success, or Z_STREAM_ERROR if the source
   stream state was inconsistent (such as zalloc or state being Z_NULL).
*/

ZEXTERN int ZEXPORT inflateReset2 OF((z_streamp strm,
                                      int windowBits));
/*
     This function is the same as inflateReset, but it also permits changing
   the wrap and window size requests.  The windowBits parameter is interpreted
   the same as it is for inflateInit2.

     inflateReset2 returns Z_OK if success, or Z_STREAM_ERROR if the source
   stream state was inconsistent (such as zalloc or state being Z_NULL), or if
   the windowBits parameter is invalid.
*/

ZEXTERN int ZEXPORT inflatePrime OF((z_streamp strm,
                                     int bits,
                                     int value));
/*
     This function inserts bits in the inflate input stream.  The intent is
   that this function is used to start inflating at a bit position in the
   middle of a byte.  The provided bits will be used before any bytes are used
   from next_in.  This function should only be used with raw inflate, and
   should be used before the first inflate() call after inflateInit2() or
   inflateReset().  bits must be less than or equal to 16, and that many of the
   least significant bits of value will be inserted in the input.

     If bits is negative, then the input stream bit buffer is emptied.  Then
   inflatePrime() can be called again to put bits in the buffer.  This is used
   to clear out bits leftover after feeding inflate a block description prior
   to feeding inflate codes.

     inflatePrime returns Z_OK if success, or Z_STREAM_ERROR if the source
   stream state was inconsistent.
*/

ZEXTERN long ZEXPORT inflateMark OF((z_streamp strm));
/*
     This function returns two values, one in the lower 16 bits of the return
   value, and the other in the remaining upper bits, obtained by shifting the
   return value down 16 bits.  If the upper value is -1 and the lower value is
   zero, then inflate() is currently decoding information outside of a block.
   If the upper value is -1 and the lower value is non-zero, then inflate is in
   the middle of a stored block, with the lower value equaling the number of
   bytes from the input remaining to copy.  If the upper value is not -1, then
   it is the number of bits back from the current bit position in the input of
   the code (literal or length/distance pair) currently being processed.  In
   that case the lower value is the number of bytes already emitted for that
   code.

     A code is being processed if inflate is waiting for more input to complete
   decoding of the code, or if it has completed decoding but is waiting for
   more output space to write the literal or match data.

     inflateMark() is used to mark locations in the input data for random
   access, which may be at bit positions, and to note those cases where the
   output of a code may span boundaries of random access blocks.  The current
   location in the input stream can be determined from avail_in and data_type
   as noted in the description for the Z_BLOCK flush parameter for inflate.

     inflateMark returns the value noted above or -1 << 16 if the provided
   source stream state was inconsistent.
*/

ZEXTERN int ZEXPORT inflateGetHeader OF((z_streamp strm,
                                         gz_headerp head));
/*
     inflateGetHeader() requests that gzip header information be stored in the
   provided gz_header structure.  inflateGetHeader() may be called after
   inflateInit2() or inflateReset(), and before the first call of inflate().
   As inflate() processes the gzip stream, head->done is zero until the header
   is completed, at which time head->done is set to one.  If a zlib stream is
   being decoded, then head->done is set to -1 to indicate that there will be
   no gzip header information forthcoming.  Note that Z_BLOCK or Z_TREES can be
   used to force inflate() to return immediately after header processing is
   complete and before any actual data is decompressed.

     The text, time, xflags, and os fields are filled in with the gzip header
   contents.  hcrc is set to true if there is a header CRC.  (The header CRC
   was valid if done is set to one.) If extra is not Z_NULL, then extra_max
   contains the maximum number of bytes to write to extra.  Once done is true,
   extra_len contains the actual extra field length, and extra contains the
   extra field, or that field truncated if extra_max is less than extra_len.
   If name is not Z_NULL, then up to name_max characters are written there,
   terminated with a zero unless the length is greater than name_max.  If
   comment is not Z_NULL, then up to comm_max characters are written there,
   terminated with a zero unless the length is greater than comm_max.  When any
   of extra, name, or comment are not Z_NULL and the respective field is not
   present in the header, then that field is set to Z_NULL to signal its
   absence.  This allows the use of deflateSetHeader() with the returned
   structure to duplicate the header.  However if those fields are set to
   allocated memory, then the application will need to save those pointers
   elsewhere so that they can be eventually freed.

     If inflateGetHeader is not used, then the header information is simply
   discarded.  The header is always checked for validity, including the header
   CRC if present.  inflateReset() will reset the process to discard the header
   information.  The application would need to call inflateGetHeader() again to
   retrieve the header from the next gzip stream.

     inflateGetHeader returns Z_OK if success, or Z_STREAM_ERROR if the source
   stream state was inconsistent.
*/

/*
ZEXTERN int ZEXPORT inflateBackInit OF((z_streamp strm, int windowBits,
                                        unsigned char FAR *window));

     Initialize the internal stream state for decompression using inflateBack()
   calls.  The fields zalloc, zfree and opaque in strm must be initialized
   before the call.  If zalloc and zfree are Z_NULL, then the default library-
   derived memory allocation routines are used.  windowBits is the base two
   logarithm of the window size, in the range 8..15.  window is a caller
   supplied buffer of that size.  Except for special applications where it is
   assured that deflate was used with small window sizes, windowBits must be 15
   and a 32K byte window must be supplied to be able to decompress general
   deflate streams.

     See inflateBack() for the usage of these routines.

     inflateBackInit will return Z_OK on success, Z_STREAM_ERROR if any of
   the parameters are invalid, Z_MEM_ERROR if the internal state could not be
   allocated, or Z_VERSION_ERROR if the version of the library does not match
   the version of the header file.
*/

typedef unsigned (*in_func) OF((void FAR *,
                                z_const unsigned char FAR * FAR *));
typedef int (*out_func) OF((void FAR *, unsigned char FAR *, unsigned));

ZEXTERN int ZEXPORT inflateBack OF((z_streamp strm,
                                    in_func in, void FAR *in_desc,
                                    out_func out, void FAR *out_desc));
/*
     inflateBack() does a raw inflate with a single call using a call-back
   interface for input and output.  This is potentially more efficient than
   inflate() for file i/o applications, in that it avoids copying between the
   output and the sliding window by simply making the window itself the output
   buffer.  inflate() can be faster on modern CPUs when used with large
   buffers.  inflateBack() trusts the application to not change the output
   buffer passed by the output function, at least until inflateBack() returns.

     inflateBackInit() must be called first to allocate the internal state
   and to initialize the state with the user-provided window buffer.
   inflateBack() may then be used multiple times to inflate a complete, raw
   deflate stream with each call.  inflateBackEnd() is then called to free the
   allocated state.

     A raw deflate stream is one with no zlib or gzip header or trailer.
   This routine would normally be used in a utility that reads zip or gzip
   files and writes out uncompressed files.  The utility would decode the
   header and process the trailer on its own, hence this routine expects only
   the raw deflate stream to decompress.  This is different from the normal
   behavior of inflate(), which expects either a zlib or gzip header and
   trailer around the deflate stream.

     inflateBack() uses two subroutines supplied by the caller that are then
   called by inflateBack() for input and output.  inflateBack() calls those
   routines until it reads a complete deflate stream and writes out all of the
   uncompressed data, or until it encounters an error.  The function's
   parameters and return types are defined above in the in_func and out_func
   typedefs.  inflateBack() will call in(in_desc, &buf) which should return the
   number of bytes of provided input, and a pointer to that input in buf.  If
   there is no input available, in() must return zero--buf is ignored in that
   case--and inflateBack() will return a buffer error.  inflateBack() will call
   out(out_desc, buf, len) to write the uncompressed data buf[0..len-1].  out()
   should return zero on success, or non-zero on failure.  If out() returns
   non-zero, inflateBack() will return with an error.  Neither in() nor out()
   are permitted to change the contents of the window provided to
   inflateBackInit(), which is also the buffer that out() uses to write from.
   The length written by out() will be at most the window size.  Any non-zero
   amount of input may be provided by in().

     For convenience, inflateBack() can be provided input on the first call by
   setting strm->next_in and strm->avail_in.  If that input is exhausted, then
   in() will be called.  Therefore strm->next_in must be initialized before
   calling inflateBack().  If strm->next_in is Z_NULL, then in() will be called
   immediately for input.  If strm->next_in is not Z_NULL, then strm->avail_in
   must also be initialized, and then if strm->avail_in is not zero, input will
   initially be taken from strm->next_in[0 ..  strm->avail_in - 1].

     The in_desc and out_desc parameters of inflateBack() is passed as the
   first parameter of in() and out() respectively when they are called.  These
   descriptors can be optionally used to pass any information that the caller-
   supplied in() and out() functions need to do their job.

     On return, inflateBack() will set strm->next_in and strm->avail_in to
   pass back any unused input that was provided by the last in() call.  The
   return values of inflateBack() can be Z_STREAM_END on success, Z_BUF_ERROR
   if in() or out() returned an error, Z_DATA_ERROR if there was a format error
   in the deflate stream (in which case strm->msg is set to indicate the nature
   of the error), or Z_STREAM_ERROR if the stream was not properly initialized.
   In the case of Z_BUF_ERROR, an input or output error can be distinguished
   using strm->next_in which will be Z_NULL only if in() returned an error.  If
   strm->next_in is not Z_NULL, then the Z_BUF_ERROR was due to out() returning
   non-zero.  (in() will always be called before out(), so strm->next_in is
   assured to be defined if out() returns non-zero.) Note that inflateBack()
   cannot return Z_OK.
*/

ZEXTERN int ZEXPORT inflateBackEnd OF((z_streamp strm));
/*
     All memory allocated by inflateBackInit() is freed.

     inflateBackEnd() returns Z_OK on success, or Z_STREAM_ERROR if the stream
   state was inconsistent.
*/

ZEXTERN uLong ZEXPORT zlibCompileFlags OF((void));
/* Return flags indicating compile-time options.

    Type sizes, two bits each, 00 = 16 bits, 01 = 32, 10 = 64, 11 = other:
     1.0: size of uInt
     3.2: size of uLong
     5.4: size of voidpf (pointer)
     7.6: size of z_off_t

    Compiler, assembler, and debug options:
     8: DEBUG
     9: ASMV or ASMINF -- use ASM code
     10: ZLIB_WINAPI -- exported functions use the WINAPI calling convention
     11: 0 (reserved)

    One-time table building (smaller code, but not thread-safe if true):
     12: BUILDFIXED -- build static block decoding tables when needed
     13: DYNAMIC_CRC_TABLE -- build CRC calculation tables when needed
     14,15: 0 (reserved)

    Library content (indicates missing functionality):
     16: NO_GZCOMPRESS -- gz* functions cannot compress (to avoid linking
                          deflate code when not needed)
     17: NO_GZIP -- deflate can't write gzip streams, and inflate can't detect
                    and decode gzip streams (to avoid linking crc code)
     18-19: 0 (reserved)

    Operation variations (changes in library functionality):
     20: PKZIP_BUG_WORKAROUND -- slightly more permissive inflate
     21: FASTEST -- deflate algorithm with only one, lowest compression level
     22,23: 0 (reserved)

    The sprintf variant used by gzprintf (zero is best):
     24: 0 = vs*, 1 = s* -- 1 means limited to 20 arguments after the format
     25: 0 = *nprintf, 1 = *printf -- 1 means gzprintf() not secure!
     26: 0 = returns value, 1 = void -- 1 means inferred string length returned

    Remainder:
     27-31: 0 (reserved)
 */

#ifndef Z_SOLO

                        /* utility functions */

/*
     The following utility functions are implemented on top of the basic
   stream-oriented functions.  To simplify the interface, some default options
   are assumed (compression level and memory usage, standard memory allocation
   functions).  The source code of these utility functions can be modified if
   you need special options.
*/

ZEXTERN int ZEXPORT compress OF((Bytef *dest,   uLongf *destLen,
                                 const Bytef *source, uLong sourceLen));
/*
     Compresses the source buffer into the destination buffer.  sourceLen is
   the byte length of the source buffer.  Upon entry, destLen is the total size
   of the destination buffer, which must be at least the value returned by
   compressBound(sourceLen).  Upon exit, destLen is the actual size of the
   compressed buffer.

     compress returns Z_OK if success, Z_MEM_ERROR if there was not
   enough memory, Z_BUF_ERROR if there was not enough room in the output
   buffer.
*/

ZEXTERN int ZEXPORT compress2 OF((Bytef *dest,   uLongf *destLen,
                                  const Bytef *source, uLong sourceLen,
                                  int level));
/*
     Compresses the source buffer into the destination buffer.  The level
   parameter has the same meaning as in deflateInit.  sourceLen is the byte
   length of the source buffer.  Upon entry, destLen is the total size of the
   destination buffer, which must be at least the value returned by
   compressBound(sourceLen).  Upon exit, destLen is the actual size of the
   compressed buffer.

     compress2 returns Z_OK if success, Z_MEM_ERROR if there was not enough
   memory, Z_BUF_ERROR if there was not enough room in the output buffer,
   Z_STREAM_ERROR if the level parameter is invalid.
*/

ZEXTERN uLong ZEXPORT compressBound OF((uLong sourceLen));
/*
     compressBound() returns an upper bound on the compressed size after
   compress() or compress2() on sourceLen bytes.  It would be used before a
   compress() or compress2() call to allocate the destination buffer.
*/

ZEXTERN int ZEXPORT uncompress OF((Bytef *dest,   uLongf *destLen,
                                   const Bytef *source, uLong sourceLen));
/*
     Decompresses the source buffer into the destination buffer.  sourceLen is
   the byte length of the source buffer.  Upon entry, destLen is the total size
   of the destination buffer, which must be large enough to hold the entire
   uncompressed data.  (The size of the uncompressed data must have been saved
   previously by the compressor and transmitted to the decompressor by some
   mechanism outside the scope of this compression library.) Upon exit, destLen
   is the actual size of the uncompressed buffer.

     uncompress returns Z_OK if success, Z_MEM_ERROR if there was not
   enough memory, Z_BUF_ERROR if there was not enough room in the output
   buffer, or Z_DATA_ERROR if the input data was corrupted or incomplete.  In
   the case where there is not enough room, uncompress() will fill the output
   buffer with the uncompressed data up to that point.
*/

                        /* gzip file access functions */

/*
     This library supports reading and writing files in gzip (.gz) format with
   an interface similar to that of stdio, using the functions that start with
   "gz".  The gzip format is different from the zlib format.  gzip is a gzip
   wrapper, documented in RFC 1952, wrapped around a deflate stream.
*/

typedef struct gzFile_s *gzFile;    /* semi-opaque gzip file descriptor */

/*
ZEXTERN gzFile ZEXPORT gzopen OF((const char *path, const char *mode));

     Opens a gzip (.gz) file for reading or writing.  The mode parameter is as
   in fopen ("rb" or "wb") but can also include a compression level ("wb9") or
   a strategy: 'f' for filtered data as in "wb6f", 'h' for Huffman-only
   compression as in "wb1h", 'R' for run-length encoding as in "wb1R", or 'F'
   for fixed code compression as in "wb9F".  (See the description of
   deflateInit2 for more information about the strategy parameter.)  'T' will
   request transparent writing or appending with no compression and not using
   the gzip format.

     "a" can be used instead of "w" to request that the gzip stream that will
   be written be appended to the file.  "+" will result in an error, since
   reading and writing to the same gzip file is not supported.  The addition of
   "x" when writing will create the file exclusively, which fails if the file
   already exists.  On systems that support it, the addition of "e" when
   reading or writing will set the flag to close the file on an execve() call.

     These functions, as well as gzip, will read and decode a sequence of gzip
   streams in a file.  The append function of gzopen() can be used to create
   such a file.  (Also see gzflush() for another way to do this.)  When
   appending, gzopen does not test whether the file begins with a gzip stream,
   nor does it look for the end of the gzip streams to begin appending.  gzopen
   will simply append a gzip stream to the existing file.

     gzopen can be used to read a file which is not in gzip format; in this
   case gzread will directly read from the file without decompression.  When
   reading, this will be detected automatically by looking for the magic two-
   byte gzip header.

     gzopen returns NULL if the file could not be opened, if there was
   insufficient memory to allocate the gzFile state, or if an invalid mode was
   specified (an 'r', 'w', or 'a' was not provided, or '+' was provided).
   errno can be checked to determine if the reason gzopen failed was that the
   file could not be opened.
*/

ZEXTERN gzFile ZEXPORT gzdopen OF((int fd, const char *mode));
/*
     gzdopen associates a gzFile with the file descriptor fd.  File descriptors
   are obtained from calls like open, dup, creat, pipe or fileno (if the file
   has been previously opened with fopen).  The mode parameter is as in gzopen.

     The next call of gzclose on the returned gzFile will also close the file
   descriptor fd, just like fclose(fdopen(fd, mode)) closes the file descriptor
   fd.  If you want to keep fd open, use fd = dup(fd_keep); gz = gzdopen(fd,
   mode);.  The duplicated descriptor should be saved to avoid a leak, since
   gzdopen does not close fd if it fails.  If you are using fileno() to get the
   file descriptor from a FILE *, then you will have to use dup() to avoid
   double-close()ing the file descriptor.  Both gzclose() and fclose() will
   close the associated file descriptor, so they need to have different file
   descriptors.

     gzdopen returns NULL if there was insufficient memory to allocate the
   gzFile state, if an invalid mode was specified (an 'r', 'w', or 'a' was not
   provided, or '+' was provided), or if fd is -1.  The file descriptor is not
   used until the next gz* read, write, seek, or close operation, so gzdopen
   will not detect if fd is invalid (unless fd is -1).
*/

ZEXTERN int ZEXPORT gzbuffer OF((gzFile file, unsigned size));
/*
     Set the internal buffer size used by this library's functions.  The
   default buffer size is 8192 bytes.  This function must be called after
   gzopen() or gzdopen(), and before any other calls that read or write the
   file.  The buffer memory allocation is always deferred to the first read or
   write.  Two buffers are allocated, either both of the specified size when
   writing, or one of the specified size and the other twice that size when
   reading.  A larger buffer size of, for example, 64K or 128K bytes will
   noticeably increase the speed of decompression (reading).

     The new buffer size also affects the maximum length for gzprintf().

     gzbuffer() returns 0 on success, or -1 on failure, such as being called
   too late.
*/

ZEXTERN int ZEXPORT gzsetparams OF((gzFile file, int level, int strategy));
/*
     Dynamically update the compression level or strategy.  See the description
   of deflateInit2 for the meaning of these parameters.

     gzsetparams returns Z_OK if success, or Z_STREAM_ERROR if the file was not
   opened for writing.
*/

ZEXTERN int ZEXPORT gzread OF((gzFile file, voidp buf, unsigned len));
/*
     Reads the given number of uncompressed bytes from the compressed file.  If
   the input file is not in gzip format, gzread copies the given number of
   bytes into the buffer directly from the file.

     After reaching the end of a gzip stream in the input, gzread will continue
   to read, looking for another gzip stream.  Any number of gzip streams may be
   concatenated in the input file, and will all be decompressed by gzread().
   If something other than a gzip stream is encountered after a gzip stream,
   that remaining trailing garbage is ignored (and no error is returned).

     gzread can be used to read a gzip file that is being concurrently written.
   Upon reaching the end of the input, gzread will return with the available
   data.  If the error code returned by gzerror is Z_OK or Z_BUF_ERROR, then
   gzclearerr can be used to clear the end of file indicator in order to permit
   gzread to be tried again.  Z_OK indicates that a gzip stream was completed
   on the last gzread.  Z_BUF_ERROR indicates that the input file ended in the
   middle of a gzip stream.  Note that gzread does not return -1 in the event
   of an incomplete gzip stream.  This error is deferred until gzclose(), which
   will return Z_BUF_ERROR if the last gzread ended in the middle of a gzip
   stream.  Alternatively, gzerror can be used before gzclose to detect this
   case.

     gzread returns the number of uncompressed bytes actually read, less than
   len for end of file, or -1 for error.
*/

ZEXTERN int ZEXPORT gzwrite OF((gzFile file,
                                voidpc buf, unsigned len));
/*
     Writes the given number of uncompressed bytes into the compressed file.
   gzwrite returns the number of uncompressed bytes written or 0 in case of
   error.
*/

ZEXTERN int ZEXPORTVA gzprintf Z_ARG((gzFile file, const char *format, ...));
/*
     Converts, formats, and writes the arguments to the compressed file under
   control of the format string, as in fprintf.  gzprintf returns the number of
   uncompressed bytes actually written, or 0 in case of error.  The number of
   uncompressed bytes written is limited to 8191, or one less than the buffer
   size given to gzbuffer().  The caller should assure that this limit is not
   exceeded.  If it is exceeded, then gzprintf() will return an error (0) with
   nothing written.  In this case, there may also be a buffer overflow with
   unpredictable consequences, which is possible only if zlib was compiled with
   the insecure functions sprintf() or vsprintf() because the secure snprintf()
   or vsnprintf() functions were not available.  This can be determined using
   zlibCompileFlags().
*/

ZEXTERN int ZEXPORT gzputs OF((gzFile file, const char *s));
/*
     Writes the given null-terminated string to the compressed file, excluding
   the terminating null character.

     gzputs returns the number of characters written, or -1 in case of error.
*/

ZEXTERN char * ZEXPORT gzgets OF((gzFile file, char *buf, int len));
/*
     Reads bytes from the compressed file until len-1 characters are read, or a
   newline character is read and transferred to buf, or an end-of-file
   condition is encountered.  If any characters are read or if len == 1, the
   string is terminated with a null character.  If no characters are read due
   to an end-of-file or len < 1, then the buffer is left untouched.

     gzgets returns buf which is a null-terminated string, or it returns NULL
   for end-of-file or in case of error.  If there was an error, the contents at
   buf are indeterminate.
*/

ZEXTERN int ZEXPORT gzputc OF((gzFile file, int c));
/*
     Writes c, converted to an unsigned char, into the compressed file.  gzputc
   returns the value that was written, or -1 in case of error.
*/

ZEXTERN int ZEXPORT gzgetc OF((gzFile file));
/*
     Reads one byte from the compressed file.  gzgetc returns this byte or -1
   in case of end of file or error.  This is implemented as a macro for speed.
   As such, it does not do all of the checking the other functions do.  I.e.
   it does not check to see if file is NULL, nor whether the structure file
   points to has been clobbered or not.
*/

ZEXTERN int ZEXPORT gzungetc OF((int c, gzFile file));
/*
     Push one character back onto the stream to be read as the first character
   on the next read.  At least one character of push-back is allowed.
   gzungetc() returns the character pushed, or -1 on failure.  gzungetc() will
   fail if c is -1, and may fail if a character has been pushed but not read
   yet.  If gzungetc is used immediately after gzopen or gzdopen, at least the
   output buffer size of pushed characters is allowed.  (See gzbuffer above.)
   The pushed character will be discarded if the stream is repositioned with
   gzseek() or gzrewind().
*/
<<<<<<< HEAD
/* extern z_off_t ZEXPORT    gzseek OF((gzFile file, z_off_t offset, int whence)); */
/*
      Sets the starting position for the next gzread or gzwrite on the given
   compressed file. The offset represents a number of bytes in the
   uncompressed data stream. The whence parameter is defined as in lseek(2);
=======

ZEXTERN int ZEXPORT gzflush OF((gzFile file, int flush));
/*
     Flushes all pending output into the compressed file.  The parameter flush
   is as in the deflate() function.  The return value is the zlib error number
   (see function gzerror below).  gzflush is only permitted when writing.

     If the flush parameter is Z_FINISH, the remaining data is written and the
   gzip stream is completed in the output.  If gzwrite() is called again, a new
   gzip stream will be started in the output.  gzread() is able to read such
   concatented gzip streams.

     gzflush should be called only when strictly necessary because it will
   degrade compression if called too often.
*/

/*
ZEXTERN z_off_t ZEXPORT gzseek OF((gzFile file,
                                   z_off_t offset, int whence));

     Sets the starting position for the next gzread or gzwrite on the given
   compressed file.  The offset represents a number of bytes in the
   uncompressed data stream.  The whence parameter is defined as in lseek(2);
>>>>>>> 59ee14f7
   the value SEEK_END is not supported.

     If the file is opened for reading, this function is emulated but can be
   extremely slow.  If the file is opened for writing, only forward seeks are
   supported; gzseek then compresses a sequence of zeroes up to the new
   starting position.

     gzseek returns the resulting offset location as measured in bytes from
   the beginning of the uncompressed stream, or -1 in case of error, in
   particular if the file is opened for writing and the new starting position
   would be before the current position.
*/

ZEXTERN int ZEXPORT    gzrewind OF((gzFile file));
/*
     Rewinds the given file. This function is supported only for reading.

     gzrewind(file) is equivalent to (int)gzseek(file, 0L, SEEK_SET)
*/

/*
ZEXTERN z_off_t ZEXPORT    gztell OF((gzFile file));

     Returns the starting position for the next gzread or gzwrite on the given
   compressed file.  This position represents a number of bytes in the
   uncompressed data stream, and is zero when starting, even if appending or
   reading a gzip stream from the middle of a file using gzdopen().

     gztell(file) is equivalent to gzseek(file, 0L, SEEK_CUR)
*/

/*
ZEXTERN z_off_t ZEXPORT gzoffset OF((gzFile file));

     Returns the current offset in the file being read or written.  This offset
   includes the count of bytes that precede the gzip stream, for example when
   appending or when using gzdopen() for reading.  When reading, the offset
   does not include as yet unused buffered input.  This information can be used
   for a progress indicator.  On error, gzoffset() returns -1.
*/

ZEXTERN int ZEXPORT gzeof OF((gzFile file));
/*
     Returns true (1) if the end-of-file indicator has been set while reading,
   false (0) otherwise.  Note that the end-of-file indicator is set only if the
   read tried to go past the end of the input, but came up short.  Therefore,
   just like feof(), gzeof() may return false even if there is no more data to
   read, in the event that the last read request was for the exact number of
   bytes remaining in the input file.  This will happen if the input file size
   is an exact multiple of the buffer size.

     If gzeof() returns true, then the read functions will return no more data,
   unless the end-of-file indicator is reset by gzclearerr() and the input file
   has grown since the previous end of file was detected.
*/

ZEXTERN int ZEXPORT gzdirect OF((gzFile file));
/*
     Returns true (1) if file is being copied directly while reading, or false
   (0) if file is a gzip stream being decompressed.

     If the input file is empty, gzdirect() will return true, since the input
   does not contain a gzip stream.

     If gzdirect() is used immediately after gzopen() or gzdopen() it will
   cause buffers to be allocated to allow reading the file to determine if it
   is a gzip file.  Therefore if gzbuffer() is used, it should be called before
   gzdirect().

     When writing, gzdirect() returns true (1) if transparent writing was
   requested ("wT" for the gzopen() mode), or false (0) otherwise.  (Note:
   gzdirect() is not needed when writing.  Transparent writing must be
   explicitly requested, so the application already knows the answer.  When
   linking statically, using gzdirect() will include all of the zlib code for
   gzip file reading and decompression, which may not be desired.)
*/

ZEXTERN int ZEXPORT    gzclose OF((gzFile file));
/*
     Flushes all pending output if necessary, closes the compressed file and
   deallocates the (de)compression state.  Note that once file is closed, you
   cannot call gzerror with file, since its structures have been deallocated.
   gzclose must not be called more than once on the same file, just as free
   must not be called more than once on the same allocation.

     gzclose will return Z_STREAM_ERROR if file is not valid, Z_ERRNO on a
   file operation error, Z_MEM_ERROR if out of memory, Z_BUF_ERROR if the
   last read ended in the middle of a gzip stream, or Z_OK on success.
*/

ZEXTERN int ZEXPORT gzclose_r OF((gzFile file));
ZEXTERN int ZEXPORT gzclose_w OF((gzFile file));
/*
     Same as gzclose(), but gzclose_r() is only for use when reading, and
   gzclose_w() is only for use when writing or appending.  The advantage to
   using these instead of gzclose() is that they avoid linking in zlib
   compression or decompression code that is not used when only reading or only
   writing respectively.  If gzclose() is used, then both compression and
   decompression code will be included the application when linking to a static
   zlib library.
*/

ZEXTERN const char * ZEXPORT gzerror OF((gzFile file, int *errnum));
/*
     Returns the error message for the last error which occurred on the given
   compressed file.  errnum is set to zlib error number.  If an error occurred
   in the file system and not in the compression library, errnum is set to
   Z_ERRNO and the application may consult errno to get the exact error code.

     The application must not modify the returned string.  Future calls to
   this function may invalidate the previously returned string.  If file is
   closed, then the string previously returned by gzerror will no longer be
   available.

     gzerror() should be used to distinguish errors from end-of-file for those
   functions above that do not distinguish those cases in their return values.
*/

ZEXTERN void ZEXPORT gzclearerr OF((gzFile file));
/*
     Clears the error and end-of-file flags for file.  This is analogous to the
   clearerr() function in stdio.  This is useful for continuing to read a gzip
   file that is being written concurrently.
*/

#endif /* !Z_SOLO */

                        /* checksum functions */

/*
     These functions are not related to compression but are exported
   anyway because they might be useful in applications using the compression
   library.
*/

ZEXTERN uLong ZEXPORT adler32 OF((uLong adler, const Bytef *buf, uInt len));
/*
     Update a running Adler-32 checksum with the bytes buf[0..len-1] and
   return the updated checksum.  If buf is Z_NULL, this function returns the
   required initial value for the checksum.

     An Adler-32 checksum is almost as reliable as a CRC32 but can be computed
   much faster.

   Usage example:

     uLong adler = adler32(0L, Z_NULL, 0);

     while (read_buffer(buffer, length) != EOF) {
       adler = adler32(adler, buffer, length);
     }
     if (adler != original_adler) error();
*/

/*
ZEXTERN uLong ZEXPORT adler32_combine OF((uLong adler1, uLong adler2,
                                          z_off_t len2));

     Combine two Adler-32 checksums into one.  For two sequences of bytes, seq1
   and seq2 with lengths len1 and len2, Adler-32 checksums were calculated for
   each, adler1 and adler2.  adler32_combine() returns the Adler-32 checksum of
   seq1 and seq2 concatenated, requiring only adler1, adler2, and len2.  Note
   that the z_off_t type (like off_t) is a signed integer.  If len2 is
   negative, the result has no meaning or utility.
*/

ZEXTERN uLong ZEXPORT crc32   OF((uLong crc, const Bytef *buf, uInt len));
/*
     Update a running CRC-32 with the bytes buf[0..len-1] and return the
   updated CRC-32.  If buf is Z_NULL, this function returns the required
   initial value for the crc.  Pre- and post-conditioning (one's complement) is
   performed within this function so it shouldn't be done by the application.

   Usage example:

     uLong crc = crc32(0L, Z_NULL, 0);

     while (read_buffer(buffer, length) != EOF) {
       crc = crc32(crc, buffer, length);
     }
     if (crc != original_crc) error();
*/

/*
ZEXTERN uLong ZEXPORT crc32_combine OF((uLong crc1, uLong crc2, z_off_t len2));

     Combine two CRC-32 check values into one.  For two sequences of bytes,
   seq1 and seq2 with lengths len1 and len2, CRC-32 check values were
   calculated for each, crc1 and crc2.  crc32_combine() returns the CRC-32
   check value of seq1 and seq2 concatenated, requiring only crc1, crc2, and
   len2.
*/


                        /* various hacks, don't look :) */

/* deflateInit and inflateInit are macros to allow checking the zlib version
 * and the compiler's view of z_stream:
 */
ZEXTERN int ZEXPORT deflateInit_ OF((z_streamp strm, int level,
                                     const char *version, int stream_size));
ZEXTERN int ZEXPORT inflateInit_ OF((z_streamp strm,
                                     const char *version, int stream_size));
ZEXTERN int ZEXPORT deflateInit2_ OF((z_streamp strm, int  level, int  method,
                                      int windowBits, int memLevel,
                                      int strategy, const char *version,
                                      int stream_size));
ZEXTERN int ZEXPORT inflateInit2_ OF((z_streamp strm, int  windowBits,
                                      const char *version, int stream_size));
ZEXTERN int ZEXPORT inflateBackInit_ OF((z_streamp strm, int windowBits,
                                         unsigned char FAR *window,
                                         const char *version,
                                         int stream_size));
#define deflateInit(strm, level) \
        deflateInit_((strm), (level), ZLIB_VERSION, (int)sizeof(z_stream))
#define inflateInit(strm) \
        inflateInit_((strm), ZLIB_VERSION, (int)sizeof(z_stream))
#define deflateInit2(strm, level, method, windowBits, memLevel, strategy) \
        deflateInit2_((strm),(level),(method),(windowBits),(memLevel),\
                      (strategy), ZLIB_VERSION, (int)sizeof(z_stream))
#define inflateInit2(strm, windowBits) \
        inflateInit2_((strm), (windowBits), ZLIB_VERSION, \
                      (int)sizeof(z_stream))
#define inflateBackInit(strm, windowBits, window) \
        inflateBackInit_((strm), (windowBits), (window), \
                      ZLIB_VERSION, (int)sizeof(z_stream))

#ifndef Z_SOLO

/* gzgetc() macro and its supporting function and exposed data structure.  Note
 * that the real internal state is much larger than the exposed structure.
 * This abbreviated structure exposes just enough for the gzgetc() macro.  The
 * user should not mess with these exposed elements, since their names or
 * behavior could change in the future, perhaps even capriciously.  They can
 * only be used by the gzgetc() macro.  You have been warned.
 */
struct gzFile_s {
    unsigned have;
    unsigned char *next;
    z_off64_t pos;
};
ZEXTERN int ZEXPORT gzgetc_ OF((gzFile file));  /* backward compatibility */
#ifdef Z_PREFIX_SET
#  undef z_gzgetc
#  define z_gzgetc(g) \
          ((g)->have ? ((g)->have--, (g)->pos++, *((g)->next)++) : gzgetc(g))
#else
#  define gzgetc(g) \
          ((g)->have ? ((g)->have--, (g)->pos++, *((g)->next)++) : gzgetc(g))
#endif

/* provide 64-bit offset functions if _LARGEFILE64_SOURCE defined, and/or
 * change the regular functions to 64 bits if _FILE_OFFSET_BITS is 64 (if
 * both are true, the application gets the *64 functions, and the regular
 * functions are changed to 64 bits) -- in case these are set on systems
 * without large file support, _LFS64_LARGEFILE must also be true
 */
#ifdef Z_LARGE64
   ZEXTERN gzFile ZEXPORT gzopen64 OF((const char *, const char *));
   ZEXTERN z_off64_t ZEXPORT gzseek64 OF((gzFile, z_off64_t, int));
   ZEXTERN z_off64_t ZEXPORT gztell64 OF((gzFile));
   ZEXTERN z_off64_t ZEXPORT gzoffset64 OF((gzFile));
   ZEXTERN uLong ZEXPORT adler32_combine64 OF((uLong, uLong, z_off64_t));
   ZEXTERN uLong ZEXPORT crc32_combine64 OF((uLong, uLong, z_off64_t));
#endif

#if !defined(ZLIB_INTERNAL) && defined(Z_WANT64)
#  ifdef Z_PREFIX_SET
#    define z_gzopen z_gzopen64
#    define z_gzseek z_gzseek64
#    define z_gztell z_gztell64
#    define z_gzoffset z_gzoffset64
#    define z_adler32_combine z_adler32_combine64
#    define z_crc32_combine z_crc32_combine64
#  else
#    define gzopen gzopen64
#    define gzseek gzseek64
#    define gztell gztell64
#    define gzoffset gzoffset64
#    define adler32_combine adler32_combine64
#    define crc32_combine crc32_combine64
#  endif
#  ifndef Z_LARGE64
     ZEXTERN gzFile ZEXPORT gzopen64 OF((const char *, const char *));
     ZEXTERN z_off_t ZEXPORT gzseek64 OF((gzFile, z_off_t, int));
     ZEXTERN z_off_t ZEXPORT gztell64 OF((gzFile));
     ZEXTERN z_off_t ZEXPORT gzoffset64 OF((gzFile));
     ZEXTERN uLong ZEXPORT adler32_combine64 OF((uLong, uLong, z_off_t));
     ZEXTERN uLong ZEXPORT crc32_combine64 OF((uLong, uLong, z_off_t));
#  endif
#else
   ZEXTERN gzFile ZEXPORT gzopen OF((const char *, const char *));
   ZEXTERN z_off_t ZEXPORT gzseek OF((gzFile, z_off_t, int));
   ZEXTERN z_off_t ZEXPORT gztell OF((gzFile));
   ZEXTERN z_off_t ZEXPORT gzoffset OF((gzFile));
   ZEXTERN uLong ZEXPORT adler32_combine OF((uLong, uLong, z_off_t));
   ZEXTERN uLong ZEXPORT crc32_combine OF((uLong, uLong, z_off_t));
#endif

#else /* Z_SOLO */

   ZEXTERN uLong ZEXPORT adler32_combine OF((uLong, uLong, z_off_t));
   ZEXTERN uLong ZEXPORT crc32_combine OF((uLong, uLong, z_off_t));

#endif /* !Z_SOLO */

/* hack for buggy compilers */
#if !defined(ZUTIL_H) && !defined(NO_DUMMY_DECL)
    struct internal_state {int dummy;};
#endif

/* undocumented functions */
ZEXTERN const char   * ZEXPORT zError           OF((int));
ZEXTERN int            ZEXPORT inflateSyncPoint OF((z_streamp));
ZEXTERN const z_crc_t FAR * ZEXPORT get_crc_table    OF((void));
ZEXTERN int            ZEXPORT inflateUndermine OF((z_streamp, int));
ZEXTERN int            ZEXPORT inflateResetKeep OF((z_streamp));
ZEXTERN int            ZEXPORT deflateResetKeep OF((z_streamp));
#if defined(_WIN32) && !defined(Z_SOLO)
ZEXTERN gzFile         ZEXPORT gzopen_w OF((const wchar_t *path,
                                            const char *mode));
#endif
#if defined(STDC) || defined(Z_HAVE_STDARG_H)
#  ifndef Z_SOLO
ZEXTERN int            ZEXPORTVA gzvprintf Z_ARG((gzFile file,
                                                  const char *format,
                                                  va_list va));
#  endif
#endif

#ifdef __cplusplus
}
#endif
<<<<<<< HEAD
#endif /* _Z_UTIL_H */
#ifndef INFTREES_H
#define INFTREES_H
/* inftrees.h -- header to use inftrees.c
 * Copyright (C) 1995-1998 Mark Adler
 * For conditions of distribution and use, see copyright notice in zlib.h
 */
/* WARNING: this file should *not* be used by applications. It is
   part of the implementation of the compression library and is
   subject to change. Applications should only use zlib.h.
 */
/* Huffman code lookup table entry--this entry is four bytes for machines
   that have 16-bit pointers (e.g. PC's in the small or medium model). */
typedef struct inflate_huft_s FAR inflate_huft;
struct inflate_huft_s {
  union {
    struct {
      Byte Exop;        /* number of extra bits or operation */
      Byte Bits;        /* number of bits in this code or subcode */
    } what;
    uInt pad;           /* pad structure to a power of 2 (4 bytes for */
  } word;               /*  16-bit, 8 bytes for 32-bit int's) */
  uInt base;            /* literal, length base, distance base,
                           or table offset */
};
/* Maximum size of dynamic tree.  The maximum found in a long but non-
   exhaustive search was 1004 huft structures (850 for length/literals
   and 154 for distances, the latter actually the result of an
   exhaustive search).  The actual maximum is not known, but the
   value below is more than safe. */
#define MANY 1440
extern int inflate_trees_bits OF((
    uIntf *,                    /* 19 code lengths */
    uIntf *,                    /* bits tree desired/actual depth */
    inflate_huft * FAR *,       /* bits tree result */
    inflate_huft *,             /* space for trees */
    z_streamp));                /* for messages */
extern int inflate_trees_dynamic OF((
    uInt,                       /* number of literal/length codes */
    uInt,                       /* number of distance codes */
    uIntf *,                    /* that many (total) code lengths */
    uIntf *,                    /* literal desired/actual bit depth */
    uIntf *,                    /* distance desired/actual bit depth */
    inflate_huft * FAR *,       /* literal/length tree result */
    inflate_huft * FAR *,       /* distance tree result */
    inflate_huft *,             /* space for trees */
    z_streamp));                /* for messages */
extern int inflate_trees_fixed OF((
    uIntf *,                    /* literal desired/actual bit depth */
    uIntf *,                    /* distance desired/actual bit depth */
    inflate_huft * FAR *,       /* literal/length tree result */
    inflate_huft * FAR *,       /* distance tree result */
    z_streamp));                /* for memory allocation */
#endif
#ifndef INFBLOCK_H
#define INFBLOCK_H
/* infblock.h -- header to use infblock.c
 * Copyright (C) 1995-1998 Mark Adler
 * For conditions of distribution and use, see copyright notice in zlib.h
 */
/* WARNING: this file should *not* be used by applications. It is
   part of the implementation of the compression library and is
   subject to change. Applications should only use zlib.h.
 */
struct inflate_blocks_state;
typedef struct inflate_blocks_state FAR inflate_blocks_statef;
extern inflate_blocks_statef * inflate_blocks_new OF((
    z_streamp z,
    check_func c,               /* check function */
    uInt w));                   /* window size */
extern int inflate_blocks OF((
    inflate_blocks_statef *,
    z_streamp ,
    int));                      /* initial return code */
extern void inflate_blocks_reset OF((
    inflate_blocks_statef *,
    z_streamp ,
    uLongf *));                  /* check value on output */
extern int inflate_blocks_free OF((
    inflate_blocks_statef *,
    z_streamp));
/* extern void inflate_set_dictionary OF(( */
/*     inflate_blocks_statef *s, */
/*     const Bytef *d,  dictionary */
/*     uInt  n));        dictionary length */
extern int inflate_blocks_sync_point OF((
    inflate_blocks_statef *s));
#endif
#ifndef INFCODES_H
#define INFCODES_H
/* infcodes.h -- header to use infcodes.c
 * Copyright (C) 1995-1998 Mark Adler
 * For conditions of distribution and use, see copyright notice in zlib.h
 */
/* WARNING: this file should *not* be used by applications. It is
   part of the implementation of the compression library and is
   subject to change. Applications should only use zlib.h.
 */
struct inflate_codes_state;
typedef struct inflate_codes_state FAR inflate_codes_statef;
extern inflate_codes_statef *inflate_codes_new OF((
    uInt, uInt,
    inflate_huft *, inflate_huft *,
    z_streamp ));
extern int inflate_codes OF((
    inflate_blocks_statef *,
    z_streamp ,
    int));
extern void inflate_codes_free OF((
    inflate_codes_statef *,
    z_streamp ));
#endif
/* infutil.h -- types and macros common to blocks and codes
 * Copyright (C) 1995-1998 Mark Adler
 * For conditions of distribution and use, see copyright notice in zlib.h
 */
/* WARNING: this file should *not* be used by applications. It is
   part of the implementation of the compression library and is
   subject to change. Applications should only use zlib.h.
 */
#ifndef _INFUTIL_H
#define _INFUTIL_H
typedef enum {
      TYPE,     /* get type bits (3, including end bit) */
      LENS,     /* get lengths for stored */
      STORED,   /* processing stored block */
      TABLE,    /* get table lengths */
      BTREE,    /* get bit lengths tree for a dynamic block */
      DTREE,    /* get length, distance trees for a dynamic block */
      CODES,    /* processing fixed or dynamic block */
      DRY,      /* output remaining window bytes */
      DONE,     /* finished last block, done */
      BAD}      /* got a data error--stuck here */
inflate_block_mode;
/* inflate blocks semi-private state */
struct inflate_blocks_state {
  /* mode */
  inflate_block_mode  mode;     /* current inflate_block mode */
  /* mode dependent information */
  union {
    uInt left;          /* if STORED, bytes left to copy */
    struct {
      uInt table;               /* table lengths (14 bits) */
      uInt index;               /* index into blens (or border) */
      uIntf *blens;             /* bit lengths of codes */
      uInt bb;                  /* bit length tree depth */
      inflate_huft *tb;         /* bit length decoding tree */
    } trees;            /* if DTREE, decoding info for trees */
    struct {
      inflate_codes_statef
         *codes;
    } decode;           /* if CODES, current state */
  } sub;                /* submode */
  uInt last;            /* true if this block is the last block */
  /* mode independent information */
  uInt bitk;            /* bits in bit buffer */
  uLong bitb;           /* bit buffer */
  inflate_huft *hufts;  /* single malloc for tree space */
  Bytef *window;        /* sliding window */
  Bytef *end;           /* one byte after sliding window */
  Bytef *read;          /* window read pointer */
  Bytef *write;         /* window write pointer */
  check_func checkfn;   /* check function */
  uLong check;          /* check on output */
};
/* defines for inflate input/output */
/*   update pointers and return */
#define UPDBITS {s->bitb=b;s->bitk=k;}
#define UPDIN {z->avail_in=n;z->total_in+=p-z->next_in;z->next_in=p;}
#define UPDOUT {s->write=q;}
#define UPDATE {UPDBITS UPDIN UPDOUT}
#define LEAVE {UPDATE return inflate_flush(s,z,r);}
/*   get bytes and bits */
#define LOADIN {p=z->next_in;n=z->avail_in;b=s->bitb;k=s->bitk;}
#define NEEDBYTE {if(n)r=Z_OK;else LEAVE}
#define NEXTBYTE (n--,*p++)
#define NEEDBITS(j) {while(k<(j)){NEEDBYTE;b|=((uLong)NEXTBYTE)<<k;k+=8;}}
#define DUMPBITS(j) {b>>=(j);k-=(j);}
/*   output bytes */
#define WAVAIL (uInt)(q<s->read?s->read-q-1:s->end-q)
#define LOADOUT {q=s->write;m=(uInt)WAVAIL;}
#define WRAP {if(q==s->end&&s->read!=s->window){q=s->window;m=(uInt)WAVAIL;}}
#define FLUSH {UPDOUT r=inflate_flush(s,z,r); LOADOUT}
#define NEEDOUT {if(m==0){WRAP if(m==0){FLUSH WRAP if(m==0) LEAVE}}r=Z_OK;}
#define OUTBYTE(a) {*q++=(Byte)(a);m--;}
/*   load local pointers */
#define LOAD {LOADIN LOADOUT}
/* masks for lower bits (size given to avoid silly warnings with Visual C++) */
extern uInt inflate_mask[17];
/* copy as much as possible from the sliding window to the output area */
extern int inflate_flush OF((
    inflate_blocks_statef *,
    z_streamp ,
    int));
//rls struct internal_state      {int dummy;}; /* for buggy compilers */
#endif
/* deflate.h -- internal compression state
 * Copyright (C) 1995-1998 Jean-loup Gailly
=======

#endif /* ZLIB_H */
/* deflate.h -- internal compression state
 * Copyright (C) 1995-2012 Jean-loup Gailly
>>>>>>> 59ee14f7
 * For conditions of distribution and use, see copyright notice in zlib.h
 */

/* WARNING: this file should *not* be used by applications. It is
   part of the implementation of the compression library and is
   subject to change. Applications should only use zlib.h.
 */

/* @(#) $Id$ */

#ifndef DEFLATE_H
#define DEFLATE_H

// #include "zutil.h" /* In sys-zlib.h (see make-zlib.r) */

/* define NO_GZIP when compiling if you want to disable gzip header and
   trailer creation by deflate().  NO_GZIP would be used to avoid linking in
   the crc code when it is not needed.  For shared libraries, gzip encoding
   should be left enabled. */
#ifndef NO_GZIP
#  define GZIP
#endif

/* ===========================================================================
 * Internal compression state.
 */

#define LENGTH_CODES 29
/* number of length codes, not counting the special END_BLOCK code */

#define LITERALS  256
/* number of literal bytes 0..255 */

#define L_CODES (LITERALS+1+LENGTH_CODES)
/* number of Literal or Length codes, including the END_BLOCK code */

#define D_CODES   30
/* number of distance codes */

#define BL_CODES  19
/* number of codes used to transfer the bit lengths */

#define HEAP_SIZE (2*L_CODES+1)
/* maximum heap size */

#define MAX_BITS 15
/* All codes must not exceed MAX_BITS bits */

#define Buf_size 16
/* size of bit buffer in bi_buf */

#define INIT_STATE    42
#define EXTRA_STATE   69
#define NAME_STATE    73
#define COMMENT_STATE 91
#define HCRC_STATE   103
#define BUSY_STATE   113
#define FINISH_STATE 666
/* Stream status */


/* Data structure describing a single value and its code string. */
typedef struct ct_data_s {
    union {
        ush  freq;       /* frequency count */
        ush  code;       /* bit string */
    } fc;
    union {
        ush  dad;        /* father node in Huffman tree */
        ush  len;        /* length of bit string */
    } dl;
} FAR ct_data;

#define Freq fc.freq
#define Code fc.code
#define Dad  dl.dad
#define Len  dl.len

typedef struct static_tree_desc_s  static_tree_desc;

typedef struct tree_desc_s {
    ct_data *dyn_tree;           /* the dynamic tree */
    int     max_code;            /* largest code with non zero frequency */
    static_tree_desc *stat_desc; /* the corresponding static tree */
} FAR tree_desc;

typedef ush Pos;
typedef Pos FAR Posf;
typedef unsigned IPos;

/* A Pos is an index in the character window. We use short instead of int to
 * save space in the various tables. IPos is used only for parameter passing.
 */

typedef struct internal_state {
    z_streamp strm;      /* pointer back to this zlib stream */
    int   status;        /* as the name implies */
    Bytef *pending_buf;  /* output still pending */
    ulg   pending_buf_size; /* size of pending_buf */
    Bytef *pending_out;  /* next pending byte to output to the stream */
    uInt   pending;      /* nb of bytes in the pending buffer */
    int   wrap;          /* bit 0 true for zlib, bit 1 true for gzip */
    gz_headerp  gzhead;  /* gzip header information to write */
    uInt   gzindex;      /* where in extra, name, or comment */
    Byte  method;        /* can only be DEFLATED */
    int   last_flush;    /* value of flush param for previous deflate call */

                /* used by deflate.c: */

    uInt  w_size;        /* LZ77 window size (32K by default) */
    uInt  w_bits;        /* log2(w_size)  (8..16) */
    uInt  w_mask;        /* w_size - 1 */

    Bytef *window;
    /* Sliding window. Input bytes are read into the second half of the window,
     * and move to the first half later to keep a dictionary of at least wSize
     * bytes. With this organization, matches are limited to a distance of
     * wSize-MAX_MATCH bytes, but this ensures that IO is always
     * performed with a length multiple of the block size. Also, it limits
     * the window size to 64K, which is quite useful on MSDOS.
     * To do: use the user input buffer as sliding window.
     */

    ulg window_size;
    /* Actual size of window: 2*wSize, except when the user input buffer
     * is directly used as sliding window.
     */

    Posf *prev;
    /* Link to older string with same hash index. To limit the size of this
     * array to 64K, this link is maintained only for the last 32K strings.
     * An index in this array is thus a window index modulo 32K.
     */

    Posf *head; /* Heads of the hash chains or NIL. */

    uInt  ins_h;          /* hash index of string to be inserted */
    uInt  hash_size;      /* number of elements in hash table */
    uInt  hash_bits;      /* log2(hash_size) */
    uInt  hash_mask;      /* hash_size-1 */

    uInt  hash_shift;
    /* Number of bits by which ins_h must be shifted at each input
     * step. It must be such that after MIN_MATCH steps, the oldest
     * byte no longer takes part in the hash key, that is:
     *   hash_shift * MIN_MATCH >= hash_bits
     */

    long block_start;
    /* Window position at the beginning of the current output block. Gets
     * negative when the window is moved backwards.
     */

    uInt match_length;           /* length of best match */
    IPos prev_match;             /* previous match */
    int match_available;         /* set if previous match exists */
    uInt strstart;               /* start of string to insert */
    uInt match_start;            /* start of matching string */
    uInt lookahead;              /* number of valid bytes ahead in window */

    uInt prev_length;
    /* Length of the best match at previous step. Matches not greater than this
     * are discarded. This is used in the lazy match evaluation.
     */

    uInt max_chain_length;
    /* To speed up deflation, hash chains are never searched beyond this
     * length.  A higher limit improves compression ratio but degrades the
     * speed.
     */

    uInt max_lazy_match;
    /* Attempt to find a better match only when the current match is strictly
     * smaller than this value. This mechanism is used only for compression
     * levels >= 4.
     */
#   define max_insert_length  max_lazy_match
    /* Insert new strings in the hash table only if the match length is not
     * greater than this length. This saves time but degrades compression.
     * max_insert_length is used only for compression levels <= 3.
     */

    int level;    /* compression level (1..9) */
    int strategy; /* favor or force Huffman coding*/

    uInt good_match;
    /* Use a faster search when the previous match is longer than this */

    int nice_match; /* Stop searching when current match exceeds this */

                /* used by trees.c: */
    /* Didn't use ct_data typedef below to suppress compiler warning */
    struct ct_data_s dyn_ltree[HEAP_SIZE];   /* literal and length tree */
    struct ct_data_s dyn_dtree[2*D_CODES+1]; /* distance tree */
    struct ct_data_s bl_tree[2*BL_CODES+1];  /* Huffman tree for bit lengths */

    struct tree_desc_s l_desc;               /* desc. for literal tree */
    struct tree_desc_s d_desc;               /* desc. for distance tree */
    struct tree_desc_s bl_desc;              /* desc. for bit length tree */

    ush bl_count[MAX_BITS+1];
    /* number of codes at each bit length for an optimal tree */

    int heap[2*L_CODES+1];      /* heap used to build the Huffman trees */
    int heap_len;               /* number of elements in the heap */
    int heap_max;               /* element of largest frequency */
    /* The sons of heap[n] are heap[2*n] and heap[2*n+1]. heap[0] is not used.
     * The same heap array is used to build all trees.
     */

    uch depth[2*L_CODES+1];
    /* Depth of each subtree used as tie breaker for trees of equal frequency
     */

    uchf *l_buf;          /* buffer for literals or lengths */

    uInt  lit_bufsize;
    /* Size of match buffer for literals/lengths.  There are 4 reasons for
     * limiting lit_bufsize to 64K:
     *   - frequencies can be kept in 16 bit counters
     *   - if compression is not successful for the first block, all input
     *     data is still in the window so we can still emit a stored block even
     *     when input comes from standard input.  (This can also be done for
     *     all blocks if lit_bufsize is not greater than 32K.)
     *   - if compression is not successful for a file smaller than 64K, we can
     *     even emit a stored file instead of a stored block (saving 5 bytes).
     *     This is applicable only for zip (not gzip or zlib).
     *   - creating new Huffman trees less frequently may not provide fast
     *     adaptation to changes in the input data statistics. (Take for
     *     example a binary file with poorly compressible code followed by
     *     a highly compressible string table.) Smaller buffer sizes give
     *     fast adaptation but have of course the overhead of transmitting
     *     trees more frequently.
     *   - I can't count above 4
     */

    uInt last_lit;      /* running index in l_buf */

    ushf *d_buf;
    /* Buffer for distances. To simplify the code, d_buf and l_buf have
     * the same number of elements. To use different lengths, an extra flag
     * array would be necessary.
     */

    ulg opt_len;        /* bit length of current block with optimal trees */
    ulg static_len;     /* bit length of current block with static trees */
    uInt matches;       /* number of string matches in current block */
    uInt insert;        /* bytes at end of window left to insert */

#ifdef DEBUG
    ulg compressed_len; /* total bit length of compressed file mod 2^32 */
    ulg bits_sent;      /* bit length of compressed data sent mod 2^32 */
#endif

    ush bi_buf;
    /* Output buffer. bits are inserted starting at the bottom (least
     * significant bits).
     */
    int bi_valid;
    /* Number of valid bits in bi_buf.  All bits above the last valid bit
     * are always zero.
     */

    ulg high_water;
    /* High water mark offset in window for initialized bytes -- bytes above
     * this are set to zero in order to avoid memory check warnings when
     * longest match routines access bytes past the input.  This is then
     * updated to the new high water mark.
     */

} FAR deflate_state;

/* Output a byte on the stream.
 * IN assertion: there is enough room in pending_buf.
 */
#define put_byte(s, c) {s->pending_buf[s->pending++] = (c);}


#define MIN_LOOKAHEAD (MAX_MATCH+MIN_MATCH+1)
/* Minimum amount of lookahead, except at the end of the input file.
 * See deflate.c for comments about the MIN_MATCH+1.
 */

#define MAX_DIST(s)  ((s)->w_size-MIN_LOOKAHEAD)
/* In order to simplify the code, particularly on 16 bit machines, match
 * distances are limited to MAX_DIST instead of WSIZE.
 */

#define WIN_INIT MAX_MATCH
/* Number of bytes after end of data in window to initialize in order to avoid
   memory checker errors from longest match routines */

        /* in trees.c */
void ZLIB_INTERNAL _tr_init OF((deflate_state *s));
int ZLIB_INTERNAL _tr_tally OF((deflate_state *s, unsigned dist, unsigned lc));
void ZLIB_INTERNAL _tr_flush_block OF((deflate_state *s, charf *buf,
                        ulg stored_len, int last));
void ZLIB_INTERNAL _tr_flush_bits OF((deflate_state *s));
void ZLIB_INTERNAL _tr_align OF((deflate_state *s));
void ZLIB_INTERNAL _tr_stored_block OF((deflate_state *s, charf *buf,
                        ulg stored_len, int last));

#define d_code(dist) \
   ((dist) < 256 ? _dist_code[dist] : _dist_code[256+((dist)>>7)])
/* Mapping from a distance to a distance code. dist is the distance - 1 and
 * must not have side effects. _dist_code[256] and _dist_code[257] are never
 * used.
 */

#ifndef DEBUG
/* Inline versions of _tr_tally for speed: */

#if defined(GEN_TREES_H) || !defined(STDC)
  extern uch ZLIB_INTERNAL _length_code[];
  extern uch ZLIB_INTERNAL _dist_code[];
#else
  extern const uch ZLIB_INTERNAL _length_code[];
  extern const uch ZLIB_INTERNAL _dist_code[];
#endif

# define _tr_tally_lit(s, c, flush) \
  { uch cc = (c); \
    s->d_buf[s->last_lit] = 0; \
    s->l_buf[s->last_lit++] = cc; \
    s->dyn_ltree[cc].Freq++; \
    flush = (s->last_lit == s->lit_bufsize-1); \
   }
# define _tr_tally_dist(s, distance, length, flush) \
  { uch len = (length); \
    ush dist = (distance); \
    s->d_buf[s->last_lit] = dist; \
    s->l_buf[s->last_lit++] = len; \
    dist--; \
    s->dyn_ltree[_length_code[len]+LITERALS+1].Freq++; \
    s->dyn_dtree[d_code(dist)].Freq++; \
    flush = (s->last_lit == s->lit_bufsize-1); \
  }
#else
# define _tr_tally_lit(s, c, flush) flush = _tr_tally(s, 0, c)
# define _tr_tally_dist(s, distance, length, flush) \
              flush = _tr_tally(s, distance, length)
#endif

#endif /* DEFLATE_H */<|MERGE_RESOLUTION|>--- conflicted
+++ resolved
@@ -45,11 +45,7 @@
 #define Z_PREFIX 1
 
 /* zconf.h -- configuration of the zlib compression library
-<<<<<<< HEAD
- * Copyright (C) 1995-1998 Jean-loup Gailly.
-=======
  * Copyright (C) 1995-2013 Jean-loup Gailly.
->>>>>>> 59ee14f7
  * For conditions of distribution and use, see copyright notice in zlib.h
  */
 
@@ -850,19 +846,6 @@
 #ifdef __cplusplus
 extern "C" {
 #endif
-<<<<<<< HEAD
-#define ZLIB_VERSION "1.1.2"
-/*
-     The 'zlib' compression library provides in-memory compression and
-  decompression functions, including integrity checks of the uncompressed
-  data.  This version of the library supports only one compression method
-  (deflation) but other algorithms will be added later and will have the same
-  stream interface.
-     Compression can be done in a single step if the buffers are large
-  enough (for example if an input file is mmap'ed), or can be done by
-  repeated calls of the compression function.  In the latter case, the
-  application must provide more input and/or consume the output
-=======
 
 #define ZLIB_VERSION "1.2.8"
 #define ZLIB_VERNUM 0x1280
@@ -881,7 +864,6 @@
     Compression can be done in a single step if the buffers are large enough,
   or can be done by repeated calls of the compression function.  In the latter
   case, the application must provide more input and/or consume the output
->>>>>>> 59ee14f7
   (providing more output space) before each call.
 
     The compressed data format used by default by the in-memory functions is
@@ -1047,14 +1029,6 @@
    compatible with the zlib.h header file used by the application.  This check
    is automatically made by deflateInit and inflateInit.
  */
-<<<<<<< HEAD
-/*
-extern int ZEXPORT deflateInit OF((z_streamp strm, int level));
-     Initializes the internal stream state for compression. The fields
-   zalloc, zfree and opaque must be initialized before by the caller.
-   If zalloc and zfree are set to Z_NULL, deflateInit updates them to
-   use default allocation functions.
-=======
 
 /*
 ZEXTERN int ZEXPORT deflateInit OF((z_streamp strm, int level));
@@ -1064,7 +1038,6 @@
    zalloc and zfree are set to Z_NULL, deflateInit updates them to use default
    allocation functions.
 
->>>>>>> 59ee14f7
      The compression level must be Z_DEFAULT_COMPRESSION, or between 0 and 9:
    1 gives best speed, 9 gives best compression, 0 gives no compression at all
    (the input data is simply copied a block at a time).  Z_DEFAULT_COMPRESSION
@@ -1158,15 +1131,9 @@
   pending output is flushed and deflate returns with Z_STREAM_END if there was
   enough output space; if deflate returns with Z_OK, this function must be
   called again with Z_FINISH and more output space (updated avail_out) but no
-<<<<<<< HEAD
-  more input data, until it returns with Z_STREAM_END or an error. After
-  deflate has returned Z_STREAM_END, the only possible operations on the
-  stream are deflateReset or deflateEnd.
-=======
   more input data, until it returns with Z_STREAM_END or an error.  After
   deflate has returned Z_STREAM_END, the only possible operations on the stream
   are deflateReset or deflateEnd.
->>>>>>> 59ee14f7
 
     Z_FINISH can be used immediately after deflateInit if all the compression
   is to be done in a single step.  In this case, avail_out must be at least the
@@ -1205,18 +1172,12 @@
    may be set but then points to a static string (which must not be
    deallocated).
 */
-<<<<<<< HEAD
-/*
-extern int ZEXPORT inflateInit OF((z_streamp strm));
-     Initializes the internal stream state for decompression. The fields
-=======
 
 
 /*
 ZEXTERN int ZEXPORT inflateInit OF((z_streamp strm));
 
      Initializes the internal stream state for decompression.  The fields
->>>>>>> 59ee14f7
    next_in, avail_in, zalloc, zfree and opaque must be initialized before by
    the caller.  If next_in is not Z_NULL and avail_in is large enough (the
    exact value depends on the compression method), inflateInit determines the
@@ -1298,25 +1259,6 @@
   immediately after reaching the end of the deflate block header.
 
     inflate() should normally be called until it returns Z_STREAM_END or an
-<<<<<<< HEAD
-  error. However if all decompression is to be performed in a single step
-  (a single call of inflate), the parameter flush should be set to
-  Z_FINISH. In this case all pending input is processed and all pending
-  output is flushed; avail_out must be large enough to hold all the
-  uncompressed data. (The size of the uncompressed data may have been saved
-  by the compressor for this purpose.) The next operation on this stream must
-  be inflateEnd to deallocate the decompression state. The use of Z_FINISH
-  is never required, but can be used to inform inflate that a faster routine
-  may be used for the single inflate() call.
-     If a preset dictionary is needed at this point (see inflateSetDictionary
-  below), inflate sets strm-adler to the adler32 checksum of the
-  dictionary chosen by the compressor and returns Z_NEED_DICT; otherwise
-  it sets strm->adler to the adler32 checksum of all output produced
-  so far (that is, total_out bytes) and returns Z_OK, Z_STREAM_END or
-  an error code as described below. At the end of the stream, inflate()
-  checks that its computed adler32 checksum is equal to that saved by the
-  compressor and returns Z_STREAM_END only if the checksum is correct.
-=======
   error.  However if all decompression is to be performed in a single step (a
   single call of inflate), the parameter flush should be set to Z_FINISH.  In
   this case all pending input is processed and all pending output is flushed;
@@ -1357,7 +1299,6 @@
   gzip-wrapped deflate data, strm->adler32 is set to the CRC-32 of the output
   producted so far.  The CRC-32 is checked against the gzip trailer.
 
->>>>>>> 59ee14f7
     inflate() returns Z_OK if some progress has been made (more input processed
   or more output produced), Z_STREAM_END if the end of the compressed data has
   been reached and all uncompressed output has been produced, Z_NEED_DICT if a
@@ -1391,19 +1332,6 @@
 /*
     The following functions are needed only in some special applications.
 */
-<<<<<<< HEAD
-/*
-extern int ZEXPORT deflateInit2 OF((z_streamp strm,
-                                    int  level,
-                                    int  method,
-                                    int  windowBits,
-                                    int  memLevel,
-                                    int  strategy));
-     This is another version of deflateInit with more compression options. The
-   fields next_in, zalloc, zfree and opaque must be initialized before by
-   the caller.
-     The method parameter is the compression method. It must be Z_DEFLATED in
-=======
 
 /*
 ZEXTERN int ZEXPORT deflateInit2 OF((z_streamp strm,
@@ -1418,7 +1346,6 @@
    caller.
 
      The method parameter is the compression method.  It must be Z_DEFLATED in
->>>>>>> 59ee14f7
    this version of the library.
 
      The windowBits parameter is the base two logarithm of the window size
@@ -1467,15 +1394,9 @@
    compression: this will be done by deflate().
 */
 
-<<<<<<< HEAD
-/* extern int ZEXPORT deflateSetDictionary OF((z_streamp strm, */
-/*                                             const Bytef *dictionary, */
-/*                                             uInt  dictLength)); */
-=======
 ZEXTERN int ZEXPORT deflateSetDictionary OF((z_streamp strm,
                                              const Bytef *dictionary,
                                              uInt  dictLength));
->>>>>>> 59ee14f7
 /*
      Initializes the compression dictionary from the given byte sequence
    without producing any compressed output.  When using the zlib format, this
@@ -1630,12 +1551,6 @@
    room in the internal buffer to insert the bits, or Z_STREAM_ERROR if the
    source stream state was inconsistent.
 */
-<<<<<<< HEAD
-/*
-extern int ZEXPORT inflateInit2 OF((z_streamp strm,
-                                    int  windowBits));
-     This is another version of inflateInit with an extra parameter. The
-=======
 
 ZEXTERN int ZEXPORT deflateSetHeader OF((z_streamp strm,
                                          gz_headerp head));
@@ -1666,7 +1581,6 @@
                                      int  windowBits));
 
      This is another version of inflateInit with an extra parameter.  The
->>>>>>> 59ee14f7
    fields next_in, avail_in, zalloc, zfree and opaque must be initialized
    before by the caller.
 
@@ -1734,22 +1648,6 @@
    perform any decompression: this will be done by subsequent calls of
    inflate().
 */
-<<<<<<< HEAD
-extern int ZEXPORT inflateSync OF((z_streamp strm));
-/*
-    Skips invalid compressed data until a full flush point (see above the
-  description of deflate with Z_FULL_FLUSH) can be found, or until all
-  available input is skipped. No output is provided.
-    inflateSync returns Z_OK if a full flush point has been found, Z_BUF_ERROR
-  if no more input was provided, Z_DATA_ERROR if no flush point has been found,
-  or Z_STREAM_ERROR if the stream structure was inconsistent. In the success
-  case, the application may save the current current value of total_in which
-  indicates where valid compressed data was found. In the error case, the
-  application may repeatedly call inflateSync, providing more input each time,
-  until success or end of the input data.
-*/
-extern int ZEXPORT inflateReset OF((z_streamp strm));
-=======
 
 ZEXTERN int ZEXPORT inflateGetDictionary OF((z_streamp strm,
                                              Bytef *dictionary,
@@ -1802,7 +1700,6 @@
 */
 
 ZEXTERN int ZEXPORT inflateReset OF((z_streamp strm));
->>>>>>> 59ee14f7
 /*
      This function is equivalent to inflateEnd followed by inflateInit,
    but does not free and reallocate all the internal decompression state.  The
@@ -2321,13 +2218,6 @@
    The pushed character will be discarded if the stream is repositioned with
    gzseek() or gzrewind().
 */
-<<<<<<< HEAD
-/* extern z_off_t ZEXPORT    gzseek OF((gzFile file, z_off_t offset, int whence)); */
-/*
-      Sets the starting position for the next gzread or gzwrite on the given
-   compressed file. The offset represents a number of bytes in the
-   uncompressed data stream. The whence parameter is defined as in lseek(2);
-=======
 
 ZEXTERN int ZEXPORT gzflush OF((gzFile file, int flush));
 /*
@@ -2351,7 +2241,6 @@
      Sets the starting position for the next gzread or gzwrite on the given
    compressed file.  The offset represents a number of bytes in the
    uncompressed data stream.  The whence parameter is defined as in lseek(2);
->>>>>>> 59ee14f7
    the value SEEK_END is not supported.
 
      If the file is opened for reading, this function is emulated but can be
@@ -2685,211 +2574,10 @@
 #ifdef __cplusplus
 }
 #endif
-<<<<<<< HEAD
-#endif /* _Z_UTIL_H */
-#ifndef INFTREES_H
-#define INFTREES_H
-/* inftrees.h -- header to use inftrees.c
- * Copyright (C) 1995-1998 Mark Adler
- * For conditions of distribution and use, see copyright notice in zlib.h
- */
-/* WARNING: this file should *not* be used by applications. It is
-   part of the implementation of the compression library and is
-   subject to change. Applications should only use zlib.h.
- */
-/* Huffman code lookup table entry--this entry is four bytes for machines
-   that have 16-bit pointers (e.g. PC's in the small or medium model). */
-typedef struct inflate_huft_s FAR inflate_huft;
-struct inflate_huft_s {
-  union {
-    struct {
-      Byte Exop;        /* number of extra bits or operation */
-      Byte Bits;        /* number of bits in this code or subcode */
-    } what;
-    uInt pad;           /* pad structure to a power of 2 (4 bytes for */
-  } word;               /*  16-bit, 8 bytes for 32-bit int's) */
-  uInt base;            /* literal, length base, distance base,
-                           or table offset */
-};
-/* Maximum size of dynamic tree.  The maximum found in a long but non-
-   exhaustive search was 1004 huft structures (850 for length/literals
-   and 154 for distances, the latter actually the result of an
-   exhaustive search).  The actual maximum is not known, but the
-   value below is more than safe. */
-#define MANY 1440
-extern int inflate_trees_bits OF((
-    uIntf *,                    /* 19 code lengths */
-    uIntf *,                    /* bits tree desired/actual depth */
-    inflate_huft * FAR *,       /* bits tree result */
-    inflate_huft *,             /* space for trees */
-    z_streamp));                /* for messages */
-extern int inflate_trees_dynamic OF((
-    uInt,                       /* number of literal/length codes */
-    uInt,                       /* number of distance codes */
-    uIntf *,                    /* that many (total) code lengths */
-    uIntf *,                    /* literal desired/actual bit depth */
-    uIntf *,                    /* distance desired/actual bit depth */
-    inflate_huft * FAR *,       /* literal/length tree result */
-    inflate_huft * FAR *,       /* distance tree result */
-    inflate_huft *,             /* space for trees */
-    z_streamp));                /* for messages */
-extern int inflate_trees_fixed OF((
-    uIntf *,                    /* literal desired/actual bit depth */
-    uIntf *,                    /* distance desired/actual bit depth */
-    inflate_huft * FAR *,       /* literal/length tree result */
-    inflate_huft * FAR *,       /* distance tree result */
-    z_streamp));                /* for memory allocation */
-#endif
-#ifndef INFBLOCK_H
-#define INFBLOCK_H
-/* infblock.h -- header to use infblock.c
- * Copyright (C) 1995-1998 Mark Adler
- * For conditions of distribution and use, see copyright notice in zlib.h
- */
-/* WARNING: this file should *not* be used by applications. It is
-   part of the implementation of the compression library and is
-   subject to change. Applications should only use zlib.h.
- */
-struct inflate_blocks_state;
-typedef struct inflate_blocks_state FAR inflate_blocks_statef;
-extern inflate_blocks_statef * inflate_blocks_new OF((
-    z_streamp z,
-    check_func c,               /* check function */
-    uInt w));                   /* window size */
-extern int inflate_blocks OF((
-    inflate_blocks_statef *,
-    z_streamp ,
-    int));                      /* initial return code */
-extern void inflate_blocks_reset OF((
-    inflate_blocks_statef *,
-    z_streamp ,
-    uLongf *));                  /* check value on output */
-extern int inflate_blocks_free OF((
-    inflate_blocks_statef *,
-    z_streamp));
-/* extern void inflate_set_dictionary OF(( */
-/*     inflate_blocks_statef *s, */
-/*     const Bytef *d,  dictionary */
-/*     uInt  n));        dictionary length */
-extern int inflate_blocks_sync_point OF((
-    inflate_blocks_statef *s));
-#endif
-#ifndef INFCODES_H
-#define INFCODES_H
-/* infcodes.h -- header to use infcodes.c
- * Copyright (C) 1995-1998 Mark Adler
- * For conditions of distribution and use, see copyright notice in zlib.h
- */
-/* WARNING: this file should *not* be used by applications. It is
-   part of the implementation of the compression library and is
-   subject to change. Applications should only use zlib.h.
- */
-struct inflate_codes_state;
-typedef struct inflate_codes_state FAR inflate_codes_statef;
-extern inflate_codes_statef *inflate_codes_new OF((
-    uInt, uInt,
-    inflate_huft *, inflate_huft *,
-    z_streamp ));
-extern int inflate_codes OF((
-    inflate_blocks_statef *,
-    z_streamp ,
-    int));
-extern void inflate_codes_free OF((
-    inflate_codes_statef *,
-    z_streamp ));
-#endif
-/* infutil.h -- types and macros common to blocks and codes
- * Copyright (C) 1995-1998 Mark Adler
- * For conditions of distribution and use, see copyright notice in zlib.h
- */
-/* WARNING: this file should *not* be used by applications. It is
-   part of the implementation of the compression library and is
-   subject to change. Applications should only use zlib.h.
- */
-#ifndef _INFUTIL_H
-#define _INFUTIL_H
-typedef enum {
-      TYPE,     /* get type bits (3, including end bit) */
-      LENS,     /* get lengths for stored */
-      STORED,   /* processing stored block */
-      TABLE,    /* get table lengths */
-      BTREE,    /* get bit lengths tree for a dynamic block */
-      DTREE,    /* get length, distance trees for a dynamic block */
-      CODES,    /* processing fixed or dynamic block */
-      DRY,      /* output remaining window bytes */
-      DONE,     /* finished last block, done */
-      BAD}      /* got a data error--stuck here */
-inflate_block_mode;
-/* inflate blocks semi-private state */
-struct inflate_blocks_state {
-  /* mode */
-  inflate_block_mode  mode;     /* current inflate_block mode */
-  /* mode dependent information */
-  union {
-    uInt left;          /* if STORED, bytes left to copy */
-    struct {
-      uInt table;               /* table lengths (14 bits) */
-      uInt index;               /* index into blens (or border) */
-      uIntf *blens;             /* bit lengths of codes */
-      uInt bb;                  /* bit length tree depth */
-      inflate_huft *tb;         /* bit length decoding tree */
-    } trees;            /* if DTREE, decoding info for trees */
-    struct {
-      inflate_codes_statef
-         *codes;
-    } decode;           /* if CODES, current state */
-  } sub;                /* submode */
-  uInt last;            /* true if this block is the last block */
-  /* mode independent information */
-  uInt bitk;            /* bits in bit buffer */
-  uLong bitb;           /* bit buffer */
-  inflate_huft *hufts;  /* single malloc for tree space */
-  Bytef *window;        /* sliding window */
-  Bytef *end;           /* one byte after sliding window */
-  Bytef *read;          /* window read pointer */
-  Bytef *write;         /* window write pointer */
-  check_func checkfn;   /* check function */
-  uLong check;          /* check on output */
-};
-/* defines for inflate input/output */
-/*   update pointers and return */
-#define UPDBITS {s->bitb=b;s->bitk=k;}
-#define UPDIN {z->avail_in=n;z->total_in+=p-z->next_in;z->next_in=p;}
-#define UPDOUT {s->write=q;}
-#define UPDATE {UPDBITS UPDIN UPDOUT}
-#define LEAVE {UPDATE return inflate_flush(s,z,r);}
-/*   get bytes and bits */
-#define LOADIN {p=z->next_in;n=z->avail_in;b=s->bitb;k=s->bitk;}
-#define NEEDBYTE {if(n)r=Z_OK;else LEAVE}
-#define NEXTBYTE (n--,*p++)
-#define NEEDBITS(j) {while(k<(j)){NEEDBYTE;b|=((uLong)NEXTBYTE)<<k;k+=8;}}
-#define DUMPBITS(j) {b>>=(j);k-=(j);}
-/*   output bytes */
-#define WAVAIL (uInt)(q<s->read?s->read-q-1:s->end-q)
-#define LOADOUT {q=s->write;m=(uInt)WAVAIL;}
-#define WRAP {if(q==s->end&&s->read!=s->window){q=s->window;m=(uInt)WAVAIL;}}
-#define FLUSH {UPDOUT r=inflate_flush(s,z,r); LOADOUT}
-#define NEEDOUT {if(m==0){WRAP if(m==0){FLUSH WRAP if(m==0) LEAVE}}r=Z_OK;}
-#define OUTBYTE(a) {*q++=(Byte)(a);m--;}
-/*   load local pointers */
-#define LOAD {LOADIN LOADOUT}
-/* masks for lower bits (size given to avoid silly warnings with Visual C++) */
-extern uInt inflate_mask[17];
-/* copy as much as possible from the sliding window to the output area */
-extern int inflate_flush OF((
-    inflate_blocks_statef *,
-    z_streamp ,
-    int));
-//rls struct internal_state      {int dummy;}; /* for buggy compilers */
-#endif
-/* deflate.h -- internal compression state
- * Copyright (C) 1995-1998 Jean-loup Gailly
-=======
 
 #endif /* ZLIB_H */
 /* deflate.h -- internal compression state
  * Copyright (C) 1995-2012 Jean-loup Gailly
->>>>>>> 59ee14f7
  * For conditions of distribution and use, see copyright notice in zlib.h
  */
 
